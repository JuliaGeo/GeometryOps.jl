--- conflicted
+++ resolved
@@ -124,12 +124,7 @@
 # 
 # If you absolutely need a single chunk, then `threaded = false` will always decompose
 # to straight `mapreduce` without grouping.
-<<<<<<< HEAD
-
-@inline function _mapreducetasks(f::F, op, taskrange, threaded::_True; init) where F
-=======
 @inline function _mapreducetasks(f::F, op, taskrange, threaded::True; init) where F
->>>>>>> ac97e0c0
     ntasks = length(taskrange)
     # Customize this as needed.
     # More tasks have more overhead, but better load balancing
@@ -149,7 +144,6 @@
     # Finally we join the results into a new vector
     return mapreduce(fetch, op, tasks; init)
 end
-<<<<<<< HEAD
 
 @inline function _mapreducetasks(f::F, op, taskrange, threaded::_TrueButStable; init) where F
     ntasks = length(taskrange)
@@ -172,9 +166,6 @@
     return mapreduce(fetch, op, tasks; init)
 end
 
-function _mapreducetasks(f::F, op, taskrange, threaded::_False; init) where F
-=======
-Base.@assume_effects :foldable function _mapreducetasks(f::F, op, taskrange, threaded::False; init) where F
->>>>>>> ac97e0c0
+function _mapreducetasks(f::F, op, taskrange, threaded::False; init) where F
     mapreduce(f, op, taskrange; init)
 end