--- conflicted
+++ resolved
@@ -1,20 +1,11 @@
-import GeometryOps: GI, GeoInterface, reproject, apply, transform, _is3d, True, False, booltype, ThreadFunctors
+import GeometryOps: GI, GeoInterface, reproject, apply, transform, _is3d, istrue,
+    True, False, TaskFunctors, ToXY, ToXYZ
 import GeoFormatTypes
 import Proj
 
 # TODO:
 # - respect `time`
 # - respect measured values
-
-struct ApplyToPoint{Z, F}
-    f::F
-end
-
-ApplyToPoint{Z}(f::F) where {Z, F} = ApplyToPoint{Z, F}(f)
-
-(t::ApplyToPoint{false})(p) = t.f(GI.x(p), GI.y(p))
-(t::ApplyToPoint{true})(p) = t.f(GI.x(p), GI.y(p), GI.z(p))
-
 
 function reproject(geom;
     source_crs=nothing, target_crs=nothing, transform=nothing, kw...
@@ -44,40 +35,23 @@
     always_xy=true,
     kw...
 )
-<<<<<<< HEAD
-    return reproject(geom, Proj.Transformation(source_crs, target_crs; always_xy); target_crs, time, threaded, kw...)
-=======
-    if istrue(threaded)
-        isnothing(transform) || throw(ArgumentError("threaded reproject doesn't accept a single Transformation"))
-        tasks_per_thread = 2
-        n = Threads.nthreads() * tasks_per_thread
-        if _is3d(geom)
-            functors = [ApplyToPoint3(Proj.Transformation(s, t; always_xy)) for _ in 1:n]
-            transforms = TaskFunctors(functors, tasks_per_thread)
-            return apply(transforms, GI.PointTrait(), geom; crs=target_crs, kw...)
-        else
-            functors = [ApplyToPoint2(Proj.Transformation(s, t; always_xy)) for _ in 1:n]
-            transforms = TaskFunctors(functors, tasks_per_thread)
-            return apply(transforms, GI.PointTrait(), geom; crs=target_crs, kw...)
-        end
-    else
-        transform = if isnothing(transform) 
-            s = source_crs isa Proj.CRS ? source_crs : convert(String, source_crs)
-            t = target_crs isa Proj.CRS ? target_crs : convert(String, target_crs)
-            Proj.Transformation(s, t; always_xy)
-        else
-            transform
-        end
-        return reproject(geom, transform; time, target_crs, kw...)
-    end
->>>>>>> f9cb7f4a
+    transform = Proj.Transformation(convert(String, source_crs), convert(String, target_crs); always_xy)
+    return reproject(geom, transform; 
+        target_crs, time, threaded, kw...
+    )
 end
-
-function reproject(geom, transform::Proj.Transformation; context = C_NULL, target_crs = nothing, time=Inf, threaded = False(), kw...)
+function reproject(geom, transform::Proj.Transformation; 
+    context=C_NULL, 
+    target_crs=nothing, 
+    time=Inf, 
+    threaded=False(), 
+    kw...
+)
     if isnothing(target_crs)
         target_crs = GeoFormatTypes.ESRIWellKnownText(Proj.CRS(Proj.proj_get_target_crs(transform.pj)))
     end
-    if booltype(threaded) isa True
+    kw1 = (; crs=target_crs, threaded, kw...)
+    if istrue(threaded)
         tasks_per_thread = 2
         ntasks = Threads.nthreads() * tasks_per_thread
         # Construct one context per planned task
@@ -87,13 +61,21 @@
         # Assign the context to the transformation
         Proj.proj_assign_context.(getproperty.(proj_transforms, :pj), contexts)
 
-        functors = ApplyToPoint{_is3d(geom)}.(proj_transforms)
-        functors = ThreadFunctors(functors, tasks_per_thread)
-        results = apply(functors, GI.PointTrait(), geom; crs=target_crs, threaded, kw...)
+        results = if _is3d(geom)
+            functors = TaskFunctors(ToXYZ.(proj_transforms))
+            apply(functors, GI.PointTrait(), geom; kw1...)
+        else
+            functors = TaskFunctors(ToXY.(proj_transforms))
+            apply(functors, GI.PointTrait(), geom; kw1...)
+        end
         # Destroy the temporary threading contexts that we created
         Proj.proj_destroy.(contexts)
         return results
-    else # threaded isa False
-        return apply(ApplyToPoint{_is3d(geom)}(transform), GI.PointTrait(), geom; threaded, crs = target_crs, kw...)
+    else
+        if _is3d(geom)
+            return apply(ToXYZ(transform), GI.PointTrait(), geom; kw1...)
+        else
+            return apply(ToXY(transform), GI.PointTrait(), geom; kw1...)
+        end
     end    
 end