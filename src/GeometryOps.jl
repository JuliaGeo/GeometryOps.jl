# # GeometryOps.jl

module GeometryOps

import GeometryOpsCore
import GeometryOpsCore: 
                TraitTarget,
                Manifold, Planar, Spherical, Geodesic, AutoManifold, WrongManifoldException,
                manifold, best_manifold,
                Algorithm, AutoAlgorithm, ManifoldIndependentAlgorithm, SingleManifoldAlgorithm, NoAlgorithm,
                BoolsAsTypes, True, False, booltype, istrue,
                TaskFunctors, 
                WithTrait,
                WithXY, WithXYZ, WithXYM, WithXYZM,
                apply, applyreduce, 
                flatten, reconstruct, rebuild, unwrap, _linearring,
                APPLY_KEYWORDS, THREADED_KEYWORD, CRS_KEYWORD, CALC_EXTENT_KEYWORD

export TraitTarget, Manifold, Planar, Spherical, Geodesic, apply, applyreduce, flatten, reconstruct, rebuild, unwrap 

using GeoInterface
using LinearAlgebra, Statistics

using GeometryBasics.StaticArrays

import Tables, DataAPI
<<<<<<< HEAD
=======
import StaticArrays
>>>>>>> 5a4351c4
import DelaunayTriangulation # for convex hull and triangulation
import ExactPredicates
import Base.@kwdef
import GeoInterface.Extents: Extents
import SortTileRecursiveTree
import SortTileRecursiveTree: STRtree

const GI = GeoInterface

const TuplePoint{T} = Tuple{T, T} where T <: AbstractFloat
const Edge{T} = Tuple{TuplePoint{T},TuplePoint{T}} where T

include("types.jl")
include("primitives.jl")
include("not_implemented_yet.jl")

include("utils/utils.jl")
include("utils/LoopStateMachine/LoopStateMachine.jl")
include("utils/SpatialTreeInterface/SpatialTreeInterface.jl")

using .LoopStateMachine, .SpatialTreeInterface

include("utils/NaturalIndexing.jl")
using .NaturalIndexing


# Load utility modules in
using .NaturalIndexing, .SpatialTreeInterface, .LoopStateMachine

include("methods/angles.jl")
include("methods/area.jl")
include("methods/barycentric.jl")
include("methods/buffer.jl")
include("methods/centroid.jl")
include("methods/convex_hull.jl")
include("methods/distance.jl")
include("methods/equals.jl")
include("methods/clipping/predicates.jl")
include("methods/clipping/clipping_processor.jl")
include("methods/clipping/coverage.jl")
include("methods/clipping/cut.jl")
include("methods/clipping/intersection.jl")
include("methods/clipping/difference.jl")
include("methods/clipping/union.jl")
include("methods/geom_relations/contains.jl")
include("methods/geom_relations/coveredby.jl")
include("methods/geom_relations/covers.jl")
include("methods/geom_relations/crosses.jl")
include("methods/geom_relations/disjoint.jl")
include("methods/geom_relations/geom_geom_processors.jl")
include("methods/geom_relations/intersects.jl")
include("methods/geom_relations/overlaps.jl")
include("methods/geom_relations/touches.jl")
include("methods/geom_relations/within.jl")
include("methods/orientation.jl")
include("methods/polygonize.jl")

include("transformations/extent.jl")
include("transformations/flip.jl")
include("transformations/reproject.jl")
include("transformations/segmentize.jl")
include("transformations/simplify.jl")
include("transformations/tuples.jl")
include("transformations/transform.jl")
include("transformations/forcedims.jl")
include("transformations/correction/geometry_correction.jl")
include("transformations/correction/closed_ring.jl")
include("transformations/correction/intersecting_polygons.jl")

# Import all names from GeoInterface and Extents, so users can do `GO.extent` or `GO.trait`.
for name in names(GeoInterface)
    @eval using GeoInterface: $name
end
for name in names(Extents)
    @eval using GeoInterface.Extents: $name
end

function __init__()
    # Handle all available errors!
    Base.Experimental.register_error_hint(_reproject_error_hinter, MethodError)
    Base.Experimental.register_error_hint(_geodesic_segments_error_hinter, MethodError)
    Base.Experimental.register_error_hint(_buffer_error_hinter, MethodError)
end

end<|MERGE_RESOLUTION|>--- conflicted
+++ resolved
@@ -24,10 +24,7 @@
 using GeometryBasics.StaticArrays
 
 import Tables, DataAPI
-<<<<<<< HEAD
-=======
 import StaticArrays
->>>>>>> 5a4351c4
 import DelaunayTriangulation # for convex hull and triangulation
 import ExactPredicates
 import Base.@kwdef
