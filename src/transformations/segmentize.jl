# # Segmentize

export segmentize
export LinearSegments, GeodesicSegments

#=
This function "segmentizes" or "densifies" a geometry by adding 
extra vertices to the geometry so that no segment is longer than 
a given distance.  This is useful for plotting geometries with a 
limited number of vertices, or for ensuring that a geometry is not 
too "coarse" for a given application.

!!! info
    We plan to add interpolated segmentization from DataInterpolations.jl in the future, 
    which will be available to any vector of point-like objects. 

    For now, this function only works on 2D geometries.  We will also support 3D geometries, as well as measure interpolation, in the future.

## Examples

```@example segmentize
import GeometryOps as GO, GeoInterface as GI
rectangle = GI.Wrappers.Polygon([[(0.0, 50.0), (7.071, 57.07), (0, 64.14), (-7.07, 57.07), (0.0, 50.0)]])
linear = GO.segmentize(rectangle; max_distance = 5)
collect(GI.getpoint(linear))
```
You can see that this geometry was segmentized correctly, and now has 8 vertices where it previously had only 4.

Now, we'll also segmentize this using the geodesic method, which is more accurate for lat/lon coordinates.

```@example segmentize
using Proj # required to activate the `GeodesicSegments` method!
geodesic = GO.segmentize(GO.GeodesicSegments(max_distance = 1000), rectangle)
length(GI.getpoint(geodesic) |> collect)
```
This has a lot of points!  It's important to keep in mind that the `max_distance` is in meters, so this is a very fine-grained segmentation.

Now, let's see what they look like!  To make this fair, we'll use approximately the same number of points for both.

```@example segmentize
using CairoMakie
linear = GO.segmentize(rectangle; max_distance = 0.01)
geodesic = GO.segmentize(GO.GeodesicSegments(; max_distance = 1000), rectangle)
f, a, p = poly(collect(GI.getpoint(linear)); label = "Linear", axis = (; aspect = DataAspect()))
p2 = poly!(collect(GI.getpoint(geodesic)); label = "Geodesic")
axislegend(a; position = :lt)
f
```

There are two methods available for segmentizing geometries at the moment: 

```@docs
LinearSegments
GeodesicSegments
```

## Benchmark

We benchmark our method against LibGEOS's `GEOSDensify` method, which is a similar method for densifying geometries.

```@example benchmark
using BenchmarkTools: BenchmarkGroup
using Chairmarks: @be
using Main: plot_trials
using CairoMakie

import GeometryOps as GO, GeoInterface as GI, LibGEOS as LG

segmentize_suite = BenchmarkGroup(["title:Segmentize", "subtitle:Segmentize a rectangle"])

rectangle = GI.Wrappers.Polygon([[(0.0, 50.0), (7.071, 57.07), (0.0, 64.14), (-7.07, 57.07), (0.0, 50.0)]])
lg_rectangle = GI.convert(LG, rectangle)
```

```@example benchmark
# These are initial distances, which yield similar numbers of points 
# in the final geometry.
init_lin = 0.01
init_geo = 900

# LibGEOS.jl doesn't offer this function, so we just wrap it ourselves!
function densify(obj::LG.Geometry, tol::Real, context::LG.GEOSContext = LG.get_context(obj))
    result = LG.GEOSDensify_r(context, obj, tol)
    if result == C_NULL
        error("LibGEOS: Error in GEOSDensify")
    end
    LG.geomFromGEOS(result, context)
end
# now, we get to the actual benchmarking:
for scalefactor in exp10.(LinRange(log10(0.1), log10(10), 5))
    lin_dist = init_lin * scalefactor
    geo_dist = init_geo * scalefactor

    npoints_linear = GI.npoint(GO.segmentize(rectangle; max_distance = lin_dist))
    npoints_geodesic = GO.segmentize(GO.GeodesicSegments(; max_distance = geo_dist), rectangle) |> GI.npoint
    npoints_libgeos = GI.npoint(densify(lg_rectangle, lin_dist))
    
    segmentize_suite["Linear"][npoints_linear] = @be GO.segmentize(GO.LinearSegments(; max_distance = $lin_dist), $rectangle) seconds=1
    segmentize_suite["Geodesic"][npoints_geodesic] = @be GO.segmentize(GO.GeodesicSegments(; max_distance = $geo_dist), $rectangle) seconds=1
    segmentize_suite["LibGEOS"][npoints_libgeos] = @be densify($lg_rectangle, $lin_dist) seconds=1
    
end

plot_trials(segmentize_suite)
```

=#

abstract type SegmentizeMethod end
"""
    LinearSegments(; max_distance::Real)

A method for segmentizing geometries by adding extra vertices to the geometry so that no segment is longer than a given distance.

Here, `max_distance` is a purely nondimensional quantity and will apply in the input space.   This is to say, that if the polygon is
provided in lat/lon coordinates then the `max_distance` will be in degrees of arc.  If the polygon is provided in meters, then the 
`max_distance` will be in meters.
"""
Base.@kwdef struct LinearSegments <: SegmentizeMethod 
    max_distance::Float64
end

"""
    GeodesicSegments(; max_distance::Real, equatorial_radius::Real=6378137, flattening::Real=1/298.257223563)

A method for segmentizing geometries by adding extra vertices to the geometry so that no segment is longer than a given distance.  
This method calculates the distance between points on the geodesic, and assumes input in lat/long coordinates.

!!! warning
    Any input geometries must be in lon/lat coordinates!  If not, the method may fail or error.

## Arguments
- `max_distance::Real`: The maximum distance, **in meters**, between vertices in the geometry.
- `equatorial_radius::Real=6378137`: The equatorial radius of the Earth, in meters.  Passed to `Proj.geod_geodesic`.
- `flattening::Real=1/298.257223563`: The flattening of the Earth, which is the ratio of the difference between the equatorial and polar radii to the equatorial radius.  Passed to `Proj.geod_geodesic`.

One can also omit the `equatorial_radius` and `flattening` keyword arguments, and pass a `geodesic` object directly to the eponymous keyword.

This method uses the Proj/GeographicLib API for geodesic calculations.
"""
struct GeodesicSegments{T} <: SegmentizeMethod 
    geodesic::T# ::Proj.geod_geodesic
    max_distance::Float64
end

# Add an error hint for GeodesicSegments if Proj is not loaded!
function _geodesic_segments_error_hinter(io, exc, argtypes, kwargs)
    if isnothing(Base.get_extension(GeometryOps, :GeometryOpsProjExt)) && exc.f == GeodesicSegments
        print(io, "\n\nThe `GeodesicSegments` method requires the Proj.jl package to be explicitly loaded.\n")
        print(io, "You can do this by simply typing ")
        printstyled(io, "using Proj"; color = :cyan, bold = true)
        println(io, " in your REPL, \nor otherwise loading Proj.jl via using or import.")
    end
end

# ## Implementation

"""
    segmentize([method = LinearSegments()], geom; max_distance::Real, threaded)

Segmentize a geometry by adding extra vertices to the geometry so that no segment is longer than a given distance.  
This is useful for plotting geometries with a limited number of vertices, or for ensuring that a geometry is not too "coarse" for a given application.

## Arguments
- `method::SegmentizeMethod = LinearSegments()`: The method to use for segmentizing the geometry.  At the moment, only [`LinearSegments`](@ref) and [`GeodesicSegments`](@ref) are available.
- `geom`: The geometry to segmentize.  Must be a `LineString`, `LinearRing`, or greater in complexity.
- `max_distance::Real`: The maximum distance, **in the input space**, between vertices in the geometry.  Only used if you don't explicitly pass a `method`.

Returns a geometry of similar type to the input geometry, but resampled.
"""
function segmentize(geom, ::Type{T} = Float64; max_distance, threaded::Union{Bool, BoolsAsTypes} = _False()) where T <: AbstractFloat
    return segmentize(LinearSegments(; max_distance), geom, T; threaded = _booltype(threaded))
end
function segmentize(method::SegmentizeMethod, geom, ::Type{T} = Float64; threaded::Union{Bool, BoolsAsTypes} = _False()) where T <: AbstractFloat
    @assert method.max_distance > 0 "`max_distance` should be positive and nonzero!  Found $(method.max_distance)."
<<<<<<< HEAD
    segmentize_function(g) = _segmentize(T, method, g)
    return apply(segmentize_function, Union{GI.LinearRingTrait, GI.LineStringTrait}, geom; threaded)
=======
    segmentize_function = Base.Fix1(_segmentize, method)
    return apply(segmentize_function, TraitTarget(GI.LinearRingTrait(), GI.LineStringTrait()), geom; threaded)
>>>>>>> 152943af
end

_segmentize(::Type{T}, method, geom) where T = _segmentize(T, method, geom, GI.trait(geom))
#= 
This is a method which performs the common functionality for both linear and geodesic algorithms, 
and calls out to the "kernel" function which we've defined per linesegment.
=#
function _segmentize(::Type{T}, method::Union{LinearSegments, GeodesicSegments}, geom, ::Union{GI.LineStringTrait, GI.LinearRingTrait}) where T
    first_coord = GI.getpoint(geom, 1)
    x1, y1 = GI.x(first_coord), GI.y(first_coord)
    new_coords = _get_point_type(T)[] #NTuple{2, Float64}[]
    sizehint!(new_coords, GI.npoint(geom))
    push!(new_coords, _sv_point((x1, y1), T))
    for coord in Iterators.drop(GI.getpoint(geom), 1)
        x2, y2 = GI.x(coord), GI.y(coord)
        _fill_linear_kernel!(T, method, new_coords, x1, y1, x2, y2)
        x1, y1 = x2, y2
    end 
    return rebuild(geom, new_coords)
end

function _fill_linear_kernel!(::Type{T}, method::LinearSegments, new_coords::Vector, x1, y1, x2, y2) where T
    dx, dy = x2 - x1, y2 - y1
    distance = hypot(dx, dy) # this is a more stable way to compute the Euclidean distance
    if distance > method.max_distance
        n_segments = ceil(Int, distance / method.max_distance)
        for i in 1:(n_segments - 1)
            t = i / n_segments
            push!(new_coords, _sv_point((x1 + t * dx, y1 + t * dy), T))
        end
    end
    # End the line with the original coordinate,
    # to avoid any multiplication errors.
    push!(new_coords, _sv_point((x2, y2), T))
    return nothing
end
#=

!!! note
    The `_fill_linear_kernel` definition for `GeodesicSegments` is in the `GeometryOpsProjExt` extension module, in the `segmentize.jl` file.

=#<|MERGE_RESOLUTION|>--- conflicted
+++ resolved
@@ -173,13 +173,8 @@
 end
 function segmentize(method::SegmentizeMethod, geom, ::Type{T} = Float64; threaded::Union{Bool, BoolsAsTypes} = _False()) where T <: AbstractFloat
     @assert method.max_distance > 0 "`max_distance` should be positive and nonzero!  Found $(method.max_distance)."
-<<<<<<< HEAD
     segmentize_function(g) = _segmentize(T, method, g)
-    return apply(segmentize_function, Union{GI.LinearRingTrait, GI.LineStringTrait}, geom; threaded)
-=======
-    segmentize_function = Base.Fix1(_segmentize, method)
     return apply(segmentize_function, TraitTarget(GI.LinearRingTrait(), GI.LineStringTrait()), geom; threaded)
->>>>>>> 152943af
 end
 
 _segmentize(::Type{T}, method, geom) where T = _segmentize(T, method, geom, GI.trait(geom))
