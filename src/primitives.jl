--- conflicted
+++ resolved
@@ -53,26 +53,6 @@
 
 =#
 
-<<<<<<< HEAD
-
-#=
-We pass `threading` and `calc_extent` as types, not simple boolean values.  
-
-This is to help compilation - with a type to hold on to, it's easier for 
-the compiler to separate threaded and non-threaded code paths.
-
-Note that if we didn't include the parent abstract type, this would have been really 
-type unstable, since the compiler couldn't tell what would be returned!
-
-We had to add the type annotation on the `_booltype(::Bool)` method for this reason as well.
-=#
-abstract type BoolsAsTypes end
-struct _True <: BoolsAsTypes end
-struct _False <: BoolsAsTypes end
-
-@inline _booltype(x::Bool)::BoolsAsTypes = x ? _True() : _False()
-@inline _booltype(x::BoolsAsTypes)::BoolsAsTypes = x
-
 const TuplePoint{T} = Tuple{T, T} where T <: AbstractFloat
 const TupleEdge{T} = Tuple{TuplePoint{T},TuplePoint{T}} where T
 
@@ -94,35 +74,6 @@
 const SVEdge{T} = Tuple{SVPoint{N,T,Z,M}, SVPoint{N,T,Z,M}} where {N,T,Z,M}
 const Edge{T} = Union{TupleEdge{T}, SVEdge{T}} where T
 
-"""
-    TraitTarget{T}
-
-This struct holds a trait parameter or a union of trait parameters.
-
-It is primarily used for dispatch into methods which select trait levels, 
-like `apply`, or as a parameter to `target`.
-
-## Constructors
-```julia
-TraitTarget(GI.PointTrait())
-TraitTarget(GI.LineStringTrait(), GI.LinearRingTrait()) # and other traits as you may like
-TraitTarget(TraitTarget(...))
-# There are also type based constructors available, but that's not advised.
-TraitTarget(GI.PointTrait)
-TraitTarget(Union{GI.LineStringTrait, GI.LinearRingTrait})
-# etc.
-```
-
-"""
-struct TraitTarget{T} end
-TraitTarget(::Type{T}) where T = TraitTarget{T}()
-TraitTarget(::T) where T<:GI.AbstractTrait = TraitTarget{T}()
-TraitTarget(::TraitTarget{T}) where T = TraitTarget{T}()
-TraitTarget(::Type{<:TraitTarget{T}}) where T = TraitTarget{T}()
-TraitTarget(traits::GI.AbstractTrait...) = TraitTarget{Union{map(typeof, traits)...}}()
-
-=======
->>>>>>> 152943af
 const THREADED_KEYWORD = "- `threaded`: `true` or `false`. Whether to use multithreading. Defaults to `false`."
 const CRS_KEYWORD = "- `crs`: The CRS to attach to geometries. Defaults to `nothing`."
 const CALC_EXTENT_KEYWORD = "- `calc_extent`: `true` or `false`. Whether to calculate the extent. Defaults to `false`."
