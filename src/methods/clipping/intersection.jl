--- conflicted
+++ resolved
@@ -250,82 +250,8 @@
 function _intersection_point(::Type{T}, (a1, a2)::Edge, (b1, b2)::Edge; exact) where T
     # Default answer for no intersection
     line_orient = line_out
-    intr1 = ((zero(T), zero(T)), (zero(T), zero(T)))
+    intr1 = (_sv_point((zero(T), zero(T))), (zero(T), zero(T)))
     intr2 = intr1
-<<<<<<< HEAD
-    # First line runs from p to p + r
-    px, py = GI.x(a1), GI.y(a1)
-    rx, ry = GI.x(a2) - px, GI.y(a2) - py
-    # Second line runs from q to q + s 
-    qx, qy = GI.x(b1), GI.y(b1)
-    sx, sy = GI.x(b2) - qx, GI.y(b2) - qy
-    # Intersections will be where p + αr = q + βs where 0 < α, β < 1
-    r_cross_s = rx * sy - ry * sx
-    Δqp_x = qx - px
-    Δqp_y = qy - py
-    if r_cross_s != 0  # if lines aren't parallel
-        #= Calculate α = (Δqp_x * sy - Δqp_y * sx) / r_cross_s where we use approx
-        comparisons due to inexact calculations =#
-        α_num_t1, α_num_t2 = Δqp_x * sy, Δqp_y * sx  # α numerator terms
-        α_num = α_num_t1 - α_num_t2
-        α = if α_num_t1 ≈ α_num_t2  # α = 0
-            zero(T)
-        elseif α_num ≈ r_cross_s  # α = 1
-            one(T)
-        else  # α != 0, 1
-            T(α_num / r_cross_s)
-        end
-         #= Calculate β = (Δqp_x * ry - Δqp_y * rx) / r_cross_s where we use approx
-        comparisons due to inexact calculations =#
-        β_num_t1, β_num_t2 = Δqp_x * ry, Δqp_y * rx
-        β_num = β_num_t1 - β_num_t2
-        β = if β_num_t1 ≈ β_num_t2  # β = 0
-            zero(T)
-        elseif β_num ≈ r_cross_s  # β = 1
-            one(T)
-        else  # β != 0, 1
-            T(β_num / r_cross_s)
-        end
-        # Calculate intersection point using α and β
-        x = px + α * rx
-        y = py + α * ry
-        if 0 ≤ α ≤ 1 && 0 ≤ β ≤ 1  # only a valid intersection is 0 ≤ α, β ≤ 1
-            intr1 = _sv_point((x, y), T), (α, β)
-            line_orient = (α == 0 || α == 1 || β == 0 || β == 1) ? line_hinge : line_cross
-        end
-    elseif sx * Δqp_y == sy * Δqp_x  # if parallel lines are collinear
-        # Determine overlap fractions
-        r_dot_r = (rx^2 + ry^2)
-        s_dot_s = (sx^2 + sy^2)
-        r_dot_s = rx * sx + ry * sy
-        b1_α = (Δqp_x * rx + Δqp_y * ry) / r_dot_r
-        b2_α = b1_α + r_dot_s / r_dot_r
-        a1_β = -(Δqp_x * sx + Δqp_y * sy) / s_dot_s
-        a2_β = a1_β + r_dot_s / s_dot_s
-        # Determine which endpoints start and end the overlapping region
-        n_intrs = 0
-        if 0 ≤ a1_β ≤ 1
-            n_intrs += 1
-            intr1 = (_sv_point(a1, T), (zero(T), T(a1_β)))
-        end
-        if 0 ≤ a2_β ≤ 1
-            n_intrs += 1
-            new_intr = (_sv_point(a2, T), (one(T), T(a2_β)))
-            n_intrs == 1 && (intr1 = new_intr)
-            n_intrs == 2 && (intr2 = new_intr)
-        end
-        if 0 < b1_α < 1 
-            n_intrs += 1
-            new_intr = (_sv_point(b1, T), (T(b1_α), zero(T)))
-            n_intrs == 1 && (intr1 = new_intr)
-            n_intrs == 2 && (intr2 = new_intr)
-        end
-        if 0 < b2_α < 1
-            n_intrs += 1
-            new_intr = (_sv_point(b2, T), (T(b2_α), one(T)))
-            n_intrs == 1 && (intr1 = new_intr)
-            n_intrs == 2 && (intr2 = new_intr)
-=======
     no_intr_result = (line_orient, intr1, intr2)
     # Seperate out line segment points
     (a1x, a1y), (a2x, a2y) = _tuple_point(a1, T), _tuple_point(a2, T)
@@ -378,18 +304,18 @@
         line_orient = line_over
         β1 = _clamped_frac(distance(a1, b1, T), b_dist)
         β2 = _clamped_frac(distance(a2, b1, T), b_dist)
-        intr1 = (_tuple_point(a1, T), (zero(T), β1))
-        intr2 = (_tuple_point(a2, T), (one(T), β2))
+        intr1 = (_sv_point(a1, T), (zero(T), β1))
+        intr2 = (_sv_point(a2, T), (one(T), β2))
     elseif b1_in_a && b2_in_a  # 1st vertex of b and 2nd vertex of b form overlap
         line_orient = line_over
         α1 = _clamped_frac(distance(b1, a1, T), a_dist)
         α2 = _clamped_frac(distance(b2, a1, T), a_dist)
-        intr1 = (_tuple_point(b1, T), (α1, zero(T)))
-        intr2 = (_tuple_point(b2, T), (α2, one(T)))
+        intr1 = (_sv_point(b1, T), (α1, zero(T)))
+        intr2 = (_sv_point(b2, T), (α2, one(T)))
     elseif a1_in_b && b1_in_a  # 1st vertex of a and 1st vertex of b form overlap
         if equals(a1, b1)
             line_orient = line_hinge
-            intr1 = (_tuple_point(a1, T), (zero(T), zero(T)))
+            intr1 = (_sv_point(a1, T), (zero(T), zero(T)))
         else
             line_orient = line_over
             intr1, intr2 = _set_ab_collinear_intrs(T, a1, b1, zero(T), zero(T), a1, b1, a_dist, b_dist)
@@ -397,7 +323,7 @@
     elseif a1_in_b && b2_in_a  # 1st vertex of a and 2nd vertex of b form overlap
         if equals(a1, b2)
             line_orient = line_hinge
-            intr1 = (_tuple_point(a1, T), (zero(T), one(T)))
+            intr1 = (_sv_point(a1, T), (zero(T), one(T)))
         else
             line_orient = line_over
             intr1, intr2 = _set_ab_collinear_intrs(T, a1, b2, zero(T), one(T), a1, b1, a_dist, b_dist) 
@@ -405,16 +331,15 @@
     elseif a2_in_b && b1_in_a  # 2nd vertex of a and 1st vertex of b form overlap
         if equals(a2, b1)
             line_orient = line_hinge
-            intr1 = (_tuple_point(a2, T), (one(T), zero(T)))
+            intr1 = (_sv_point(a2, T), (one(T), zero(T)))
         else
             line_orient = line_over
             intr1, intr2 = _set_ab_collinear_intrs(T, a2, b1, one(T), zero(T), a1, b1, a_dist, b_dist)
->>>>>>> ec6090eb
         end
     elseif a2_in_b && b2_in_a  # 2nd vertex of a and 2nd vertex of b form overlap
         if equals(a2, b2)
             line_orient = line_hinge
-            intr1 = (_tuple_point(a2, T), (one(T), one(T)))
+            intr1 = (_sv_point(a2, T), (one(T), one(T)))
         else
             line_orient = line_over
             intr1, intr2 = _set_ab_collinear_intrs(T, a2, b2, one(T), one(T), a1, b1, a_dist, b_dist)
@@ -427,8 +352,8 @@
 endpoint of segment (a1, a2) and one endpoint of segment (b1, b2). =#
 _set_ab_collinear_intrs(::Type{T}, a_pt, b_pt, a_pt_α, b_pt_β, a1, b1, a_dist, b_dist) where T =
     (
-        (_tuple_point(a_pt, T), (a_pt_α, _clamped_frac(distance(a_pt, b1, T), b_dist))),
-        (_tuple_point(b_pt, T), (_clamped_frac(distance(b_pt, a1, T), a_dist), b_pt_β))
+        (_sv_point(a_pt, T), (a_pt_α, _clamped_frac(distance(a_pt, b1, T), b_dist))),
+        (_sv_point(b_pt, T), (_clamped_frac(distance(b_pt, a1, T), a_dist), b_pt_β))
     )
 
 #= If lines defined by (a1, a2) and (b1, b2) are just touching at one of those endpoints and
@@ -438,25 +363,25 @@
 take place at an endpoint and the fractions must be between 0 or 1 (exclusive). =#
 function _find_hinge_intersection(::Type{T}, a1, a2, b1, b2, a1_orient, a2_orient, b1_orient) where T
     pt, α, β = if equals(a1, b1)
-        _tuple_point(a1, T), zero(T), zero(T)
+        _sv_point(a1, T), zero(T), zero(T)
     elseif equals(a1, b2)
-        _tuple_point(a1, T), zero(T), one(T)
+        _sv_point(a1, T), zero(T), one(T)
     elseif equals(a2, b1)
-        _tuple_point(a2, T), one(T), zero(T)
+        _sv_point(a2, T), one(T), zero(T)
     elseif equals(a2, b2)
-        _tuple_point(a2, T), one(T), one(T)
+        _sv_point(a2, T), one(T), one(T)
     elseif a1_orient == 0
         β_val = _clamped_frac(distance(b1, a1, T), distance(b1, b2, T), eps(T))
-        _tuple_point(a1, T), zero(T), β_val
+        _sv_point(a1, T), zero(T), β_val
     elseif a2_orient == 0
         β_val = _clamped_frac(distance(b1, a2, T), distance(b1, b2, T), eps(T))
-        _tuple_point(a2, T), one(T), β_val
+        _sv_point(a2, T), one(T), β_val
     elseif b1_orient == 0
         α_val = _clamped_frac(distance(a1, b1, T), distance(a1, a2, T), eps(T))
-        _tuple_point(b1, T), α_val, zero(T)
+        _sv_point(b1, T), α_val, zero(T)
     else  # b2_orient == 0
         α_val = _clamped_frac(distance(a1, b2, T), distance(a1, a2, T), eps(T))
-        _tuple_point(b2, T), α_val, one(T)
+        _sv_point(b2, T), α_val, one(T)
     end
     return pt, (α, β)
 end
@@ -505,7 +430,7 @@
     else
         (a1y + α * Δay + b1y + β * Δby) / 2
     end
-    pt = (x, y)
+    pt = _sv_point((x, y))
     # Check if point is within segment envelopes and adjust to endpoint if not
     if !_point_in_extent(pt, a_ext) || !_point_in_extent(pt, b_ext)
         pt, α, β = _nearest_endpoint(T, a1, a2, b1, b2)
@@ -540,7 +465,7 @@
         α, β = _clamped_frac(distance(min_pt, a2, T), a_dist, eps(T)), one(T) - eps(T)
     end
     # Return point with smallest distance
-    return _tuple_point(min_pt, T), α, β
+    return _sv_point(min_pt, T), α, β
 end
 
 # Return value of x/y clamped between ϵ and 1 - ϵ
