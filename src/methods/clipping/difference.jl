--- conflicted
+++ resolved
@@ -36,13 +36,8 @@
     alg::FosterHormannClipping, geom_a, geom_b, ::Type{T} = Float64; target=nothing, kwargs...,
 ) where {T<:AbstractFloat}
     return _difference(
-<<<<<<< HEAD
         alg, TraitTarget(target), T, GI.trait(geom_a), geom_a, GI.trait(geom_b), geom_b;
-        exact = _True(), kwargs...,
-=======
-        TraitTarget(target), T, GI.trait(geom_a), geom_a, GI.trait(geom_b), geom_b;
         exact = True(), kwargs...,
->>>>>>> ac97e0c0
     )
 end
 
