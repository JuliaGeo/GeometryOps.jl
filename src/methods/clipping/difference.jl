--- conflicted
+++ resolved
@@ -161,9 +161,6 @@
     end
     local polys
     for (i, poly_b) in enumerate(GI.getpolygon(multipoly_b))
-<<<<<<< HEAD
-        polys = difference(i == 1 ? multipoly_a : GI.MultiPolygon(polys), poly_b, T; target, fix_multipoly)
-=======
         #= Removing intersections of `multipoly_a`` with pieces of `multipoly_b`` - as
         pieces of `multipolygon_a`` are removed, continue to take difference with new shape
         `polys` =#
@@ -175,7 +172,6 @@
         #= One multipoly_a has been completly covered (and thus removed) there is no need to
         continue taking the difference =#
         isempty(polys) && break
->>>>>>> 02088dc3
     end
     return polys
 end
