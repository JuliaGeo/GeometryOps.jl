--- conflicted
+++ resolved
@@ -967,24 +967,15 @@
                 else
                     p3 = p
                     # check if p2 is approximately on the edge formed by p1 and p3 - remove if so
-<<<<<<< HEAD
                     # TODO: make this manifold aware
-                    if Predicates.orient(p1, p2, p3; exact = _False()) == 0
-=======
                     if Predicates.orient(p1, p2, p3; exact = False()) == 0
->>>>>>> ac97e0c0
                         remove_idx[i - 1] = true
                     end
                 end
                 p1, p2 = p2, p3
             end
             # Check if the first point (which is repeated as the last point) is needed 
-<<<<<<< HEAD
-            # TODO: make this manifold aware
-            if Predicates.orient(ring.geom[end - 1], ring.geom[1], ring.geom[2]; exact = _False()) == 0
-=======
             if Predicates.orient(ring.geom[end - 1], ring.geom[1], ring.geom[2]; exact = False()) == 0
->>>>>>> ac97e0c0
                 remove_idx[1], remove_idx[end] = true, true
             end
             # Remove unneeded collinear points
