# # Polygon clipping helpers
# This file contains the shared helper functions for the polygon clipping functionalities.

# This enum defines which side of an edge a point is on
@enum PointEdgeSide left=1 right=2 unknown=3

# Constants assigned for readability
const enter, exit = true, false
const crossing, bouncing = true, false

#= A point can either be the start or end of an overlapping chain of points between two
polygons, or not an endpoint of a chain. =#
@enum EndPointType start_chain=1 end_chain=2 not_endpoint=3

#= This is the struct that makes up a_list and b_list. Many values are only used if point is
an intersection point (ipt). =#
@kwdef struct PolyNode{T <: AbstractFloat}
    point::GI.Point{false, false, SA.SVector{2, T}, Nothing} # GI.Point(SV[x y]) point values
    inter::Bool = false        # If ipt, true, else 0
    neighbor::Int = 0          # If ipt, index of equivalent point in a_list or b_list, else 0
    idx::Int = 0               # If crossing point, index within sorted a_idx_list
    ent_exit::Bool = false     # If ipt, true if enter and false if exit, else false
    crossing::Bool = false     # If ipt, true if intersection crosses from out/in polygon, else false
    endpoint::EndPointType = not_endpoint # If ipt, denotes if point is the start or end of an overlapping chain
    fracs::Tuple{T,T} = (0., 0.) # If ipt, fractions along edges to ipt (a_frac, b_frac), else (0, 0)
end

#= Create a new node with all of the same field values as the given PolyNode unless
alternative values are provided, in which case those should be used. =#
PolyNode(node::PolyNode{T};
    point = node.point, inter = node.inter, neighbor = node.neighbor, idx = node.idx,
    ent_exit = node.ent_exit, crossing = node.crossing, endpoint = node.endpoint,
    fracs = node.fracs,
) where T = PolyNode{T}(;
    point = point, inter = inter, neighbor = neighbor, idx = idx, ent_exit = ent_exit,
    crossing = crossing, endpoint = endpoint, fracs = fracs)

# Checks equality of two PolyNodes by backing point value, fractional value, and intersection status
equals(pn1::PolyNode, pn2::PolyNode) = pn1.point == pn2.point && pn1.inter == pn2.inter && pn1.fracs == pn2.fracs

#=
    _build_ab_list(::Type{T}, poly_a, poly_b, delay_cross_f, delay_bounce_f; exact) ->
        (a_list, b_list, a_idx_list)

This function takes in two polygon rings and calls '_build_a_list', '_build_b_list', and
'_flag_ent_exit' in order to fully form a_list and b_list. The 'a_list' and 'b_list' that it
returns are the fully updated vectors of PolyNodes that represent the rings 'poly_a' and
'poly_b', respectively. This function also returns 'a_idx_list', which at its "ith" index
stores the index in 'a_list' at which the "ith" intersection point lies.
=#
function _build_ab_list(::Type{T}, poly_a, poly_b, delay_cross_f::F1, delay_bounce_f::F2; exact) where {T, F1, F2}
    # Make a list for nodes of each polygon
    a_list, a_idx_list, n_b_intrs = _build_a_list(T, poly_a, poly_b; exact)
    b_list = _build_b_list(T, a_idx_list, a_list, n_b_intrs, poly_b)

    # Flag crossings
    _classify_crossing!(T, a_list, b_list; exact)

    # Flag the entry and exits
    _flag_ent_exit!(T, GI.LinearRingTrait(), poly_b, a_list, delay_cross_f, Base.Fix2(delay_bounce_f, true); exact)
    _flag_ent_exit!(T, GI.LinearRingTrait(), poly_a, b_list, delay_cross_f, Base.Fix2(delay_bounce_f, false); exact)

    # Set node indices and filter a_idx_list to just crossing points
    _index_crossing_intrs!(a_list, b_list, a_idx_list)

    return a_list, b_list, a_idx_list
end

#=
    _build_a_list(::Type{T}, poly_a, poly_b) -> (a_list, a_idx_list)

This function take in two polygon rings and creates a vector of PolyNodes to represent
poly_a, including its intersection points with poly_b. The information stored in each
PolyNode is needed for clipping using the Greiner-Hormann clipping algorithm.
    
Note: After calling this function, a_list is not fully formed because the neighboring
indicies of the intersection points in b_list still need to be updated. Also we still have
not update the entry and exit flags for a_list.
    
The a_idx_list is a list of the indicies of intersection points in a_list. The value at
index i of a_idx_list is the location in a_list where the ith intersection point lies.
=#
function _build_a_list(::Type{T}, poly_a, poly_b; exact) where T
    n_a_edges = _nedge(poly_a)
    a_list = PolyNode{T}[]  # list of points in poly_a
    sizehint!(a_list, n_a_edges)
    a_idx_list = Vector{Int}()  # finds indices of intersection points in a_list
    a_count = 0  # number of points added to a_list
    n_b_intrs = 0
    # Loop through points of poly_a
    local a_pt1
    for (i, a_p2) in enumerate(GI.getpoint(poly_a))
        a_pt2 = _sv_point(a_p2, T)
        if i <= 1 || (a_pt1 == a_pt2)  # don't repeat points
            a_pt1 = a_pt2
            continue
        end
        # Add the first point of the edge to the list of points in a_list
        new_point = PolyNode{T}(;point = a_pt1)
        a_count += 1
        push!(a_list, new_point)
        # Find intersections with edges of poly_b
        local b_pt1
        prev_counter = a_count
        for (j, b_p2) in enumerate(GI.getpoint(poly_b))
            b_pt2 = _sv_point(b_p2, T)
            if j <= 1 || (b_pt1 == b_pt2)  # don't repeat points
                b_pt1 = b_pt2
                continue
            end
            # Determine if edges intersect and how they intersect
            line_orient, intr1, intr2 = _intersection_point(T, (a_pt1, a_pt2), (b_pt1, b_pt2); exact)
            if line_orient != line_out  # edges intersect
                if line_orient == line_cross  # Intersection point that isn't a vertex
                    int_pt, fracs = intr1
                    new_intr = PolyNode{T}(;
                        point = int_pt, inter = true, neighbor = j - 1,
                        crossing = true, fracs = fracs,
                    )
                    a_count += 1
                    n_b_intrs += 1
                    push!(a_list, new_intr)
                    push!(a_idx_list, a_count)
                else
                    (_, (α1, β1)) = intr1
                    # Determine if a1 or b1 should be added to a_list
                    add_a1 = α1 == 0 && 0 ≤ β1 < 1
                    a1_β = add_a1 ? β1 : zero(T)
                    add_b1 = β1 == 0 && 0 < α1 < 1
                    b1_α = add_b1 ? α1 : zero(T)
                    # If lines are collinear and overlapping, a second intersection exists
                    if line_orient == line_over
                        (_, (α2, β2)) = intr2
                        if α2 == 0 && 0 ≤ β2 < 1
                            add_a1, a1_β = true, β2
                        end
                        if β2 == 0 && 0 < α2 < 1
                            add_b1, b1_α = true, α2
                        end
                    end
                    # Add intersection points determined above
                    if add_a1
                        n_b_intrs += a1_β == 0 ? 0 : 1
                        a_list[prev_counter] = PolyNode{T}(;
                            point = a_pt1, inter = true, neighbor = j - 1,
                            fracs = (zero(T), a1_β),
                        )
                        push!(a_idx_list, prev_counter)
                    end
                    if add_b1
                        new_intr = PolyNode{T}(;
                            point = b_pt1, inter = true, neighbor = j - 1,
                            fracs = (b1_α, zero(T)),
                        )
                        a_count += 1
                        push!(a_list, new_intr)
                        push!(a_idx_list, a_count)
                    end
                end
            end
            b_pt1 = b_pt2
        end
        # Order intersection points by placement along edge using fracs value
        if prev_counter < a_count
            Δintrs = a_count - prev_counter
            inter_points = @view a_list[(a_count - Δintrs + 1):a_count]
            sort!(inter_points, by = x -> x.fracs[1])
        end
        a_pt1 = a_pt2
    end
    return a_list, a_idx_list, n_b_intrs
end

#=
    _build_b_list(::Type{T}, a_idx_list, a_list, poly_b) -> b_list

This function takes in the a_list and a_idx_list build in _build_a_list and poly_b and
creates a vector of PolyNodes to represent poly_b. The information stored in each PolyNode
is needed for clipping using the Greiner-Hormann clipping algorithm.
    
Note: after calling this function, b_list is not fully updated. The entry/exit flags still
need to be updated. However, the neightbor value in a_list is now updated.
=#
function _build_b_list(::Type{T}, a_idx_list, a_list, n_b_intrs, poly_b) where T
    # Sort intersection points by insertion order in b_list
    sort!(a_idx_list, by = x-> a_list[x].neighbor + a_list[x].fracs[2])
    # Initialize needed values and lists
    n_b_edges = _nedge(poly_b)
    n_intr_pts = length(a_idx_list)
    b_list = PolyNode{T}[]
    sizehint!(b_list, n_b_edges + n_b_intrs)
    intr_curr = 1
    b_count = 0
    # Loop over points in poly_b and add each point and intersection point
    local b_pt1
    for (i, b_p2) in enumerate(GI.getpoint(poly_b))
        b_pt2 = _sv_point(b_p2, T)
        if i ≤ 1 || (b_pt1 == b_pt2)  # don't repeat points
            b_pt1 = b_pt2
            continue
        end
        b_count += 1
        push!(b_list, PolyNode{T}(; point = b_pt1))
        if intr_curr ≤ n_intr_pts
            curr_idx = a_idx_list[intr_curr]
            curr_node = a_list[curr_idx]
            prev_counter = b_count
            while curr_node.neighbor == i - 1  # Add all intersection points on current edge
                b_idx = 0
                new_intr = PolyNode(curr_node; neighbor = curr_idx)
                if curr_node.fracs[2] == 0  # if curr_node is segment start point
                    # intersection point is vertex of b
                    b_idx = prev_counter
                    b_list[b_idx] = new_intr
                else
                    b_count += 1
                    b_idx = b_count
                    push!(b_list, new_intr)
                end
                a_list[curr_idx] = PolyNode(curr_node; neighbor = b_idx)
                intr_curr += 1
                intr_curr > n_intr_pts && break
                curr_idx = a_idx_list[intr_curr]
                curr_node = a_list[curr_idx]
            end
        end
        b_pt1 = b_pt2
    end
    sort!(a_idx_list)  # return a_idx_list to order of points in a_list
    return b_list
end

#=
    _classify_crossing!(T, poly_b, a_list; exact)

This function marks all intersection points as either bouncing or crossing points. "Delayed"
crossing or bouncing intersections (a chain of edges where the central edges overlap and
thus only the first and last edge of the chain determine if the chain is bounding or
crossing) are marked as follows: the first and the last points are marked as crossing if the
chain is crossing and delayed otherwise and all middle points are marked as bouncing.
Additionally, the start and end points of the chain are marked as endpoints using the
endpoints field. 
=#
function _classify_crossing!(::Type{T}, a_list, b_list; exact) where T
    napts = length(a_list)
    nbpts = length(b_list)
    # start centered on last point
    a_prev = a_list[end - 1]
    curr_pt = a_list[end]
    i = napts
    # keep track of unmatched bouncing chains
    start_chain_edge, start_chain_idx = unknown, 0
    unmatched_end_chain_edge, unmatched_end_chain_idx = unknown, 0
    same_winding = true
    # loop over list points
    for next_idx in 1:napts
        a_next = a_list[next_idx]
        if curr_pt.inter && !curr_pt.crossing
            j = curr_pt.neighbor
            b_prev = j == 1 ? b_list[end] : b_list[j-1]
            b_next = j == nbpts ? b_list[1] : b_list[j+1]
            # determine if any segments are on top of one another
            a_prev_is_b_prev = a_prev.inter && equals(a_prev, b_prev)
            a_prev_is_b_next = a_prev.inter && equals(a_prev, b_next)
            a_next_is_b_prev = a_next.inter && equals(a_next, b_prev)
            a_next_is_b_next = a_next.inter && equals(a_next, b_next)
            # determine which side of a segments the p points are on
            b_prev_side, b_next_side = _get_sides(b_prev, b_next, a_prev, curr_pt, a_next,
                i, j, a_list, b_list; exact)
            # no sides overlap
            if !a_prev_is_b_prev && !a_prev_is_b_next && !a_next_is_b_prev && !a_next_is_b_next
                if b_prev_side != b_next_side  # lines cross 
                    a_list[i] = PolyNode(curr_pt; crossing = true)
                    b_list[j] = PolyNode(b_list[j]; crossing = true)
                end
            # end of overlapping chain
            elseif !a_next_is_b_prev && !a_next_is_b_next 
                b_side = a_prev_is_b_prev ? b_next_side : b_prev_side
                if start_chain_edge == unknown  # start loop on overlapping chain
                    unmatched_end_chain_edge = b_side
                    unmatched_end_chain_idx = i
                    same_winding = a_prev_is_b_prev
                else  # close overlapping chain
                    # update end of chain with endpoint and crossing / bouncing tags
                    crossing = b_side != start_chain_edge
                    a_list[i] = PolyNode(curr_pt;
                        crossing = crossing,
                        endpoint = end_chain,
                    )
                    b_list[j] = PolyNode(b_list[j];
                        crossing = crossing,
                        endpoint = same_winding ? end_chain : start_chain,
                    )
                    # update start of chain with endpoint and crossing / bouncing tags
                    start_pt = a_list[start_chain_idx]
                    a_list[start_chain_idx] = PolyNode(start_pt;
                        crossing = crossing,
                        endpoint = start_chain,
                    )
                    b_list[start_pt.neighbor] = PolyNode(b_list[start_pt.neighbor];
                        crossing = crossing,
                        endpoint = same_winding ? start_chain : end_chain,
                    )
                end
            # start of overlapping chain
            elseif !a_prev_is_b_prev && !a_prev_is_b_next
                b_side = a_next_is_b_prev ? b_next_side : b_prev_side
                start_chain_edge = b_side
                start_chain_idx = i
                same_winding = a_next_is_b_next
            end
        end
        a_prev = curr_pt
        curr_pt = a_next
        i = next_idx
    end
    # if we started in the middle of overlapping chain, close chain
    if unmatched_end_chain_edge != unknown
        crossing = unmatched_end_chain_edge != start_chain_edge
        # update end of chain with endpoint and crossing / bouncing tags
        end_chain_pt = a_list[unmatched_end_chain_idx]
        a_list[unmatched_end_chain_idx] = PolyNode(end_chain_pt;
            crossing = crossing,
            endpoint = end_chain,
        )
        b_list[end_chain_pt.neighbor] = PolyNode(b_list[end_chain_pt.neighbor];
            crossing = crossing,
            endpoint = same_winding ? end_chain : start_chain,
        )
        # update start of chain with endpoint and crossing / bouncing tags
        start_pt = a_list[start_chain_idx]
        a_list[start_chain_idx] = PolyNode(start_pt;
            crossing = crossing,
            endpoint = start_chain,
        )
        b_list[start_pt.neighbor] = PolyNode(b_list[start_pt.neighbor];
            crossing = crossing,
            endpoint = same_winding ? start_chain : end_chain,
        )
    end
end

# Check if PolyNode is a vertex of original polygon
_is_vertex(pt) = !pt.inter || pt.fracs[1] == 0 || pt.fracs[1] == 1 || pt.fracs[2] == 0 || pt.fracs[2] == 1

#= Determines which side (right or left) of the segment a_prev-curr_pt-a_next the points
b_prev and b_next are on. Given this is only called when curr_pt is an intersection point
that wasn't initially classified as crossing, we know that curr_pt is either from a hinge or
overlapping intersection and thus is an original vertex of either poly_a or poly_b. Due to
floating point error when calculating new intersection points, we only want to use original 
vertices to determine orientation. Thus, for other points, find nearest point that is a
vertex. Given other intersection points will be collinear along existing segments, this
won't change the orientation. =#
function _get_sides(b_prev, b_next, a_prev, curr_pt, a_next, i, j, a_list, b_list; exact)
    b_prev_pt = if _is_vertex(b_prev)
        b_prev.point
    else  # Find original start point of segment formed by b_prev and curr_pt
        prev_idx = findprev(_is_vertex, b_list, j - 1)
        prev_idx = isnothing(prev_idx) ? findlast(_is_vertex, b_list) : prev_idx
        b_list[prev_idx].point
    end
    b_next_pt = if _is_vertex(b_next)
        b_next.point
    else  # Find original end point of segment formed by curr_pt and b_next
        next_idx = findnext(_is_vertex, b_list, j + 1)
        next_idx = isnothing(next_idx) ? findfirst(_is_vertex, b_list) : next_idx
        b_list[next_idx].point
    end
    a_prev_pt = if _is_vertex(a_prev)
        a_prev.point
    else   # Find original start point of segment formed by a_prev and curr_pt
        prev_idx = findprev(_is_vertex, a_list, i - 1)
        prev_idx = isnothing(prev_idx) ? findlast(_is_vertex, a_list) : prev_idx
        a_list[prev_idx].point
    end
    a_next_pt = if _is_vertex(a_next)
        a_next.point
    else  # Find original end point of segment formed by curr_pt and a_next
        next_idx = findnext(_is_vertex, a_list, i + 1)
        next_idx = isnothing(next_idx) ? findfirst(_is_vertex, a_list) : next_idx
        a_list[next_idx].point
    end
    # Determine side orientation of b_prev and b_next
    b_prev_side = _get_side(b_prev_pt, a_prev_pt, curr_pt.point, a_next_pt; exact)
    b_next_side = _get_side(b_next_pt, a_prev_pt, curr_pt.point, a_next_pt; exact)
    return b_prev_side, b_next_side
end

# Determines if Q lies to the left or right of the line formed by P1-P2-P3
function _get_side(Q, P1, P2, P3; exact)
    s1 = Predicates.orient(Q, P1, P2; exact)
    s2 = Predicates.orient(Q, P2, P3; exact)
    s3 = Predicates.orient(P1, P2, P3; exact)

    side = if s3 ≥ 0
        (s1 < 0) || (s2 < 0) ? right : left
    else #  s3 < 0
        (s1 > 0) || (s2 > 0) ? left : right
    end
    return side
end

#= Given a list of PolyNodes, find the first element that isn't an intersection point. Then,
test if this element is in or out of the given polygon. Return the next index, as well as
the enter/exit status of the next intersection point (the opposite of the in/out check). If 
all points are intersection points, find the first element that either is the end of a chain
or a crossing point that isn't in a chain. Then take the midpoint of this point and the next
point in the list and perform the in/out check. If none of these points exist, return
a `next_idx` of `nothing`. =#
function _pt_off_edge_status(::Type{T}, pt_list, poly, npts; exact) where T
    start_idx, is_non_intr_pt = findfirst(_is_not_intr, pt_list), true
    if isnothing(start_idx)
        start_idx, is_non_intr_pt = findfirst(_next_edge_off, pt_list), false
        isnothing(start_idx) && return (start_idx, false)
    end
    next_idx = start_idx < npts ? (start_idx + 1) : 1
    start_pt = if is_non_intr_pt
        pt_list[start_idx].point
    else
        (pt_list[start_idx].point .+ pt_list[next_idx].point) ./ 2
    end
    start_status = !_point_filled_curve_orientation(start_pt, poly; in = true, on = false, out = false, exact)
    return next_idx, start_status
end
# Check if a PolyNode is an intersection point
_is_not_intr(pt) = !pt.inter
#= Check if a PolyNode is the last point of a chain or a non-overlapping crossing point.
The next midpoint of one of these points and the next point within a polygon must not be on
the polygon edge. =#
_next_edge_off(pt) = (pt.endpoint == end_chain) || (pt.crossing && pt.endpoint == not_endpoint)

#=
    _flag_ent_exit!(::Type{T}, ::GI.LinearRingTrait, poly, pt_list, delay_cross_f, delay_bounce_f; exact)

This function flags all the intersection points as either an 'entry' or 'exit' point in
relation to the given polygon. For non-delayed crossings we simply alternate the enter/exit
status. This also holds true for the first and last points of a delayed bouncing, where they
both have an opposite entry/exit flag. Conversely, the first and last point of a delayed
crossing have the same entry/exit status. Furthermore, the crossing/bouncing flag of delayed
crossings and bouncings may be updated. This depends on function specific rules that
determine which of the start or end points (if any) should be marked as crossing for used
during polygon tracing. A consistent rule is that the start and end points of a delayed
crossing will have different crossing/bouncing flags, while a the endpoints of a delayed
bounce will be the same.

Used for clipping polygons by other polygons.
=#
function _flag_ent_exit!(::Type{T}, ::GI.LinearRingTrait, poly, pt_list, delay_cross_f, delay_bounce_f; exact) where T
    npts = length(pt_list)
<<<<<<< HEAD
    next_idx = start_idx < npts ? (start_idx + 1) : 1
    start_x = (GI.x(pt_list[start_idx].point) + GI.x(pt_list[next_idx].point)) / 2
    start_y = (GI.y(pt_list[start_idx].point) + GI.y(pt_list[next_idx].point)) / 2
    start_val = _sv_point((start_x, start_y))
    start_idx = next_idx - 1  # reset for iterating below
    status = !_point_filled_curve_orientation(start_val, poly; in = true, on = false, out = false)
=======
    # Find starting index if there is one
    next_idx, status = _pt_off_edge_status(T, pt_list, poly, npts; exact)
    isnothing(next_idx) && return
    start_idx = next_idx - 1 
>>>>>>> ec6090eb
    # Loop over points and mark entry and exit status
    start_chain_idx = 0
    for ii in Iterators.flatten((next_idx:npts, 1:start_idx))
        curr_pt = pt_list[ii]
        if curr_pt.endpoint == start_chain
            start_chain_idx = ii
        elseif curr_pt.crossing || curr_pt.endpoint == end_chain
            start_crossing, end_crossing = curr_pt.crossing, curr_pt.crossing
            if curr_pt.endpoint == end_chain  # ending overlapping chain
                start_pt = pt_list[start_chain_idx]
                if curr_pt.crossing  # delayed crossing
                    #= start and end crossing status are different and depend on current
                    entry/exit status =#
                    start_crossing, end_crossing = delay_cross_f(status)
                else  # delayed bouncing
                    next_idx = ii < npts ? (ii + 1) : 1
<<<<<<< HEAD
                    next_x = (GI.x(curr_pt.point) + GI.x(pt_list[next_idx].point)) / 2
                    next_y = (GI.y(curr_pt.point) + GI.y(pt_list[next_idx].point)) / 2
                    next_val = _sv_point((next_x, next_y))
                    pt_in_poly = _point_filled_curve_orientation(next_val, poly; in = true, on = false, out = false)
=======
                    next_val = (curr_pt.point .+ pt_list[next_idx].point) ./ 2
                    pt_in_poly = _point_filled_curve_orientation(next_val, poly; in = true, on = false, out = false, exact)
>>>>>>> ec6090eb
                    #= start and end crossing status are the same and depend on if adjacent
                    edges of pt_list are within poly =#
                    start_crossing = delay_bounce_f(pt_in_poly)
                    end_crossing = start_crossing
                end
                # update start of chain point
                pt_list[start_chain_idx] = PolyNode(start_pt; ent_exit = status, crossing = start_crossing)
                if !curr_pt.crossing
                    status = !status
                end
            end
            pt_list[ii] = PolyNode(curr_pt; ent_exit = status, crossing = end_crossing)
            status = !status
        end
    end
    return
end

#=
    _flag_ent_exit!(::GI.LineTrait, line, pt_list; exact)

This function flags all the intersection points as either an 'entry' or 'exit' point in
relation to the given line. Returns true if there are crossing points to classify, else
returns false. Used for cutting polygons by lines.

Assumes that the first point is outside of the polygon and not on an edge.
=#
function _flag_ent_exit!(::GI.LineTrait, poly, pt_list; exact)
    status = !_point_filled_curve_orientation(pt_list[1].point, poly; in = true, on = false, out = false, exact)
    # Loop over points and mark entry and exit status
    for (ii, curr_pt) in enumerate(pt_list)
        if curr_pt.crossing
            pt_list[ii] = PolyNode(curr_pt; ent_exit = status)
            status = !status
        end
    end
    return
end

#= Filters a_idx_list to just include crossing points and sets the index of all crossing
points (which element they correspond to within a_idx_list). =#
function _index_crossing_intrs!(a_list, b_list, a_idx_list)
    filter!(x -> a_list[x].crossing, a_idx_list)
    for (i, a_idx) in enumerate(a_idx_list)
        curr_node = a_list[a_idx]
        neighbor_node = b_list[curr_node.neighbor]
        a_list[a_idx] = PolyNode(curr_node; idx = i)
        b_list[curr_node.neighbor] = PolyNode(neighbor_node; idx = i)
    end
    return
end

#=
    _trace_polynodes(::Type{T}, a_list, b_list, a_idx_list, f_step)::Vector{GI.Polygon}

This function takes the outputs of _build_ab_list and traces the lists to determine which
polygons are formed as described in Greiner and Hormann. The function f_step determines in
which direction the lists are traced.  This function is different for intersection,
difference, and union. f_step must take in two arguments: the most recent intersection
node's entry/exit status and a boolean that is true if we are currently tracing a_list and
false if we are tracing b_list. The functions used for each clipping operation are follows:
    - Intersection: (x, y) -> x ? 1 : (-1)
    - Difference: (x, y) -> (x ⊻ y) ? 1 : (-1)
    - Union: (x, y) -> x ? (-1) : 1

A list of GeoInterface polygons is returned from this function. 

Note: `poly_a` and `poly_b` are temporary inputs used for debugging and can be removed
eventually.
=#
function _trace_polynodes(::Type{T}, a_list, b_list, a_idx_list, f_step, poly_a, poly_b) where T
    n_a_pts, n_b_pts = length(a_list), length(b_list)
    total_pts = n_a_pts + n_b_pts
    n_cross_pts = length(a_idx_list)
    return_polys = Vector{_get_poly_type(T)}(undef, 0)
    # Keep track of number of processed intersection points
    visited_pts = 0
    processed_pts = 0
    first_idx = 1
    while processed_pts < n_cross_pts
        curr_list, curr_npoints = a_list, n_a_pts
        on_a_list = true
        # Find first unprocessed intersecting point in subject polygon
        visited_pts += 1
        processed_pts += 1
        first_idx = findnext(x -> x != 0, a_idx_list, first_idx)
        idx = a_idx_list[first_idx]
        a_idx_list[first_idx] = 0
        start_pt = a_list[idx]

        # Set first point in polygon
        curr = curr_list[idx]
        pt_list = [curr.point]

        curr_not_start = true
        while curr_not_start
            step = f_step(curr.ent_exit, on_a_list)
            # changed curr_not_intr to curr_not_same_ent_flag
            same_status, prev_status = true, curr.ent_exit
            while same_status
                @assert visited_pts < total_pts "Clipping tracing hit every point - clipping error. Please open an issue with polygons: $(GI.coordinates(poly_a)) and $(GI.coordinates(poly_b))."
                # Traverse polygon either forwards or backwards
                idx += step
                idx = (idx > curr_npoints) ? mod(idx, curr_npoints) : idx
                idx = (idx == 0) ? curr_npoints : idx

                # Get current node and add to pt_list
                curr = curr_list[idx]
                push!(pt_list, curr.point)
                if (curr.crossing || curr.endpoint != not_endpoint)
                    # Keep track of processed intersection points
                    same_status = curr.ent_exit == prev_status
                    curr_not_start = curr != start_pt && curr != b_list[start_pt.neighbor]
                    !curr_not_start && break
                    if (on_a_list && curr.crossing) || (!on_a_list && a_list[curr.neighbor].crossing)
                        processed_pts += 1
                        a_idx_list[curr.idx] = 0
                    end
                end
                visited_pts += 1
            end
            # Switch to next list and next point
            curr_list, curr_npoints = on_a_list ? (b_list, n_b_pts) : (a_list, n_a_pts)
            on_a_list = !on_a_list
            idx = curr.neighbor
            curr = curr_list[idx]
        end
        push!(return_polys, GI.Polygon([pt_list]))
    end
    return return_polys
end

#=
    _find_non_cross_orientation(a_list, b_list, a_poly, b_poly; exact)

For polygns with no crossing intersection points, either one polygon is inside of another,
or they are seperate polygons with no intersection (other than an edge or point).

Return two booleans that represent if a is inside b (potentially with shared edges / points)
and visa versa if b is inside of a.
=#
function _find_non_cross_orientation(a_list, b_list, a_poly, b_poly; exact)
    non_intr_a_idx = findfirst(x -> !x.inter, a_list)
    non_intr_b_idx = findfirst(x -> !x.inter, b_list)
    #= Determine if non-intersection point is in or outside of polygon - if there isn't A
    non-intersection point, then all points are on the polygon edge =#
    a_pt_orient = isnothing(non_intr_a_idx) ? point_on :
        _point_filled_curve_orientation(a_list[non_intr_a_idx].point, b_poly; exact)
    b_pt_orient = isnothing(non_intr_b_idx) ? point_on :
        _point_filled_curve_orientation(b_list[non_intr_b_idx].point, a_poly; exact)
    a_in_b = a_pt_orient != point_out && b_pt_orient != point_in
    b_in_a = b_pt_orient != point_out && a_pt_orient != point_in
    return a_in_b, b_in_a
end

#=
    _add_holes_to_polys!(::Type{T}, return_polys, hole_iterator, remove_poly_idx; exact)

The holes specified by the hole iterator are added to the polygons in the return_polys list.
If this creates more polygons, they are added to the end of the list. If this removes
polygons, they are removed from the list
=#
function _add_holes_to_polys!(::Type{T}, return_polys, hole_iterator, remove_poly_idx; exact) where T
    n_polys = length(return_polys)
    remove_hole_idx = Int[]
    # Remove set of holes from all polygons
    for i in 1:n_polys
        n_new_per_poly = 0
        for curr_hole in Iterators.map(Base.Fix2(svpoints, T), hole_iterator) # loop through all holes
            # loop through all pieces of original polygon (new pieces added to end of list)
            for j in Iterators.flatten((i:i, (n_polys + 1):(n_polys + n_new_per_poly)))
                curr_poly = return_polys[j]
                remove_poly_idx[j] && continue
<<<<<<< HEAD
                curr_poly_ext = GI.nhole(curr_poly) > 0 ? GI.Polygon(SA.SVector(GI.getexterior(curr_poly))) : curr_poly
                in_ext, on_ext, out_ext = _line_polygon_interactions(curr_hole, curr_poly_ext; closed_line = true)
=======
                curr_poly_ext = GI.nhole(curr_poly) > 0 ? GI.Polygon(StaticArrays.SVector(GI.getexterior(curr_poly))) : curr_poly
                in_ext, on_ext, out_ext = _line_polygon_interactions(curr_hole, curr_poly_ext; exact, closed_line = true)
>>>>>>> ec6090eb
                if in_ext  # hole is at least partially within the polygon's exterior
                    new_hole, new_hole_poly, n_new_pieces = _combine_holes!(T, curr_hole, curr_poly, return_polys, remove_hole_idx)
                    if n_new_pieces > 0
                        append!(remove_poly_idx, falses(n_new_pieces))
                        n_new_per_poly += n_new_pieces
                    end
                    if !on_ext && !out_ext  # hole is completly within exterior
                        push!(curr_poly.geom, new_hole)
                    else  # hole is partially within and outside of polygon's exterior
                        new_polys = difference(curr_poly_ext, new_hole_poly, T; target=GI.PolygonTrait())
                        n_new_polys = length(new_polys) - 1
                        # replace original
                        curr_poly.geom[1] = GI.getexterior(new_polys[1])
                        append!(curr_poly.geom, GI.gethole(new_polys[1]))
                        if n_new_polys > 0  # add any extra pieces
                            append!(return_polys, @view new_polys[2:end])
                            append!(remove_poly_idx, falses(n_new_polys))
                            n_new_per_poly += n_new_polys
                        end
                    end
                # polygon is completly within hole
                elseif coveredby(curr_poly_ext, GI.Polygon(SA.SVector(curr_hole)))
                    remove_poly_idx[j] = true
                end
            end
        end
        n_polys += n_new_per_poly
    end
    # Remove all polygon that were marked for removal
    deleteat!(return_polys, remove_poly_idx)
    return
end

#=
    _combine_holes!(::Type{T}, new_hole, curr_poly, return_polys)

The new hole is combined with any existing holes in curr_poly. The holes can be combined
into a larger hole if they are intersecting. If this happens, then the new, combined hole is
returned with the orignal holes making up the new hole removed from curr_poly. Additionally,
if the combined holes form a ring, the interior is added to the return_polys as a new
polygon piece. Additionally, holes leftover after combination will be checked for it they
are in the "main" polygon or in one of these new pieces and moved accordingly. 

If the holes don't touch or curr_poly has no holes, then new_hole is returned without any
changes.
=#
function _combine_holes!(::Type{T}, new_hole, curr_poly, return_polys, remove_hole_idx) where T
    n_new_polys = 0
    empty!(remove_hole_idx)
    new_hole_poly = GI.Polygon(SA.SVector(new_hole))
    # Combine any existing holes in curr_poly with new hole
    for (k, old_hole) in enumerate(GI.gethole(curr_poly))
        old_hole_poly = GI.Polygon(SA.SVector(old_hole))
        if intersects(new_hole_poly, old_hole_poly)
            # If the holes intersect, combine them into a bigger hole
            hole_union = union(new_hole_poly, old_hole_poly, T; target = GI.PolygonTrait())[1]
            push!(remove_hole_idx, k + 1)
            new_hole = GI.getexterior(hole_union)
            new_hole_poly = GI.Polygon(SA.SVector(new_hole))
            n_pieces = GI.nhole(hole_union)
            if n_pieces > 0  # if the hole has a hole, then this is a new polygon piece! 
                append!(return_polys, [GI.Polygon([h]) for h in GI.gethole(hole_union)])
                n_new_polys += n_pieces
            end
        end
    end
    # Remove redundant holes
    deleteat!(curr_poly.geom, remove_hole_idx)
    empty!(remove_hole_idx)
    # If new polygon pieces created, make sure remaining holes are in the correct piece
    @views for piece in return_polys[end - n_new_polys + 1:end]
        for (k, old_hole) in enumerate(GI.gethole(curr_poly))
            if !(k in remove_hole_idx) && within(old_hole, piece)
                push!(remove_hole_idx, k + 1)
                push!(piece.geom, old_hole)
            end
        end
    end
    deleteat!(curr_poly.geom, remove_hole_idx)
    return new_hole, new_hole_poly, n_new_polys
end

#= Remove collinear edge points, other than the first and last edge vertex, to simplify
polygon - including both the exterior ring and any holes=#
function _remove_collinear_points!(polys, remove_idx, poly_a, poly_b)
    for (i, poly) in Iterators.reverse(enumerate(polys))
        for (j, ring) in Iterators.reverse(enumerate(GI.getring(poly)))
            n = length(ring.geom)
            # resize and reset removing index buffer
            resize!(remove_idx, n)
            fill!(remove_idx, false)
            local p1, p2
            for (i, p) in enumerate(ring.geom)
                if i == 1
                    p1 = p
                    continue
                elseif i == 2
                    p2 = p
                    continue
                else
                    p3 = p
                    # check if p2 is approximatly on the edge formed by p1 and p3 - remove if so
                    if Predicates.orient(p1, p2, p3; exact = _False()) == 0
                        remove_idx[i - 1] = true
                    end
                end
                p1, p2 = p2, p3
            end
            # Check if the first point (which is repeated as the last point) is needed 
            if Predicates.orient(ring.geom[end - 1], ring.geom[1], ring.geom[2]; exact = _False()) == 0
                remove_idx[1], remove_idx[end] = true, true
            end
            # Remove unneeded collinear points
            deleteat!(ring.geom, remove_idx)
            # Check if enough points are left to form a polygon
            if length(ring.geom) ≤ (remove_idx[1] ? 2 : 3)
                if j == 1
                    deleteat!(polys, i)
                    break
                else
                    deleteat!(poly.geom, j)
                    continue
                end
            end
            if remove_idx[1]  # make sure the last point is repeated
                push!(ring.geom, ring.geom[1])
            end
        end
    end
    return
end<|MERGE_RESOLUTION|>--- conflicted
+++ resolved
@@ -447,19 +447,10 @@
 =#
 function _flag_ent_exit!(::Type{T}, ::GI.LinearRingTrait, poly, pt_list, delay_cross_f, delay_bounce_f; exact) where T
     npts = length(pt_list)
-<<<<<<< HEAD
-    next_idx = start_idx < npts ? (start_idx + 1) : 1
-    start_x = (GI.x(pt_list[start_idx].point) + GI.x(pt_list[next_idx].point)) / 2
-    start_y = (GI.y(pt_list[start_idx].point) + GI.y(pt_list[next_idx].point)) / 2
-    start_val = _sv_point((start_x, start_y))
-    start_idx = next_idx - 1  # reset for iterating below
-    status = !_point_filled_curve_orientation(start_val, poly; in = true, on = false, out = false)
-=======
     # Find starting index if there is one
     next_idx, status = _pt_off_edge_status(T, pt_list, poly, npts; exact)
     isnothing(next_idx) && return
     start_idx = next_idx - 1 
->>>>>>> ec6090eb
     # Loop over points and mark entry and exit status
     start_chain_idx = 0
     for ii in Iterators.flatten((next_idx:npts, 1:start_idx))
@@ -476,15 +467,8 @@
                     start_crossing, end_crossing = delay_cross_f(status)
                 else  # delayed bouncing
                     next_idx = ii < npts ? (ii + 1) : 1
-<<<<<<< HEAD
-                    next_x = (GI.x(curr_pt.point) + GI.x(pt_list[next_idx].point)) / 2
-                    next_y = (GI.y(curr_pt.point) + GI.y(pt_list[next_idx].point)) / 2
-                    next_val = _sv_point((next_x, next_y))
-                    pt_in_poly = _point_filled_curve_orientation(next_val, poly; in = true, on = false, out = false)
-=======
                     next_val = (curr_pt.point .+ pt_list[next_idx].point) ./ 2
                     pt_in_poly = _point_filled_curve_orientation(next_val, poly; in = true, on = false, out = false, exact)
->>>>>>> ec6090eb
                     #= start and end crossing status are the same and depend on if adjacent
                     edges of pt_list are within poly =#
                     start_crossing = delay_bounce_f(pt_in_poly)
@@ -658,13 +642,8 @@
             for j in Iterators.flatten((i:i, (n_polys + 1):(n_polys + n_new_per_poly)))
                 curr_poly = return_polys[j]
                 remove_poly_idx[j] && continue
-<<<<<<< HEAD
                 curr_poly_ext = GI.nhole(curr_poly) > 0 ? GI.Polygon(SA.SVector(GI.getexterior(curr_poly))) : curr_poly
-                in_ext, on_ext, out_ext = _line_polygon_interactions(curr_hole, curr_poly_ext; closed_line = true)
-=======
-                curr_poly_ext = GI.nhole(curr_poly) > 0 ? GI.Polygon(StaticArrays.SVector(GI.getexterior(curr_poly))) : curr_poly
                 in_ext, on_ext, out_ext = _line_polygon_interactions(curr_hole, curr_poly_ext; exact, closed_line = true)
->>>>>>> ec6090eb
                 if in_ext  # hole is at least partially within the polygon's exterior
                     new_hole, new_hole_poly, n_new_pieces = _combine_holes!(T, curr_hole, curr_poly, return_polys, remove_hole_idx)
                     if n_new_pieces > 0
