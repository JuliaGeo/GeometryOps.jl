# # Polygon clipping helpers
# This file contains the shared helper functions for the polygon clipping functionalities.

# This file specifically defines helpers for the Foster-Hormann clipping algorithm.


"""
    abstract type IntersectionAccelerator

The abstract supertype for all intersection accelerator types.

The idea is that these speed up the edge-edge intersection checking process,
perhaps at the cost of memory.

The naive case is `NestedLoop`, which is just a nested loop, running in O(n*m) time.

Then we have `SingleSTRtree`, which is a single STRtree, running in O(n*log(m)) time.

Then we have `DoubleSTRtree`, which is a simultaneous double-tree traversal of two STRtrees.

Finally, we have `AutoAccelerator`, which chooses the best
accelerator based on the size of the input polygons.  This gets materialized in `build_a_list` for now.
`AutoAccelerator` should also try to respect existing spatial indices, if they exist.
"""
abstract type IntersectionAccelerator end
struct NestedLoop <: IntersectionAccelerator end
struct SingleSTRtree <: IntersectionAccelerator end
struct DoubleSTRtree <: IntersectionAccelerator end
struct SingleNaturalTree <: IntersectionAccelerator end
struct DoubleNaturalTree <: IntersectionAccelerator end
struct ThinnedDoubleNaturalTree <: IntersectionAccelerator end

"""
    AutoAccelerator()

Let the algorithm choose the best accelerator based on the size of the input polygons.

Once we have prepared geometry, this will also consider the existing preparations on the geoms.
"""
struct AutoAccelerator <: IntersectionAccelerator end

"""
    FosterHormannClipping{M <: Manifold, A <: Union{Nothing, Accelerator}} <: GeometryOpsCore.Algorithm{M} 

Applies the Foster-Hormann clipping algorithm.

# Arguments
- `manifold::M`: The manifold on which the algorithm operates.
- `accelerator::A`: The accelerator to use for the algorithm.  Can be `nothing` for automatic choice, or a custom accelerator.
"""
struct FosterHormannClipping{M <: Manifold, A <: IntersectionAccelerator} <: GeometryOpsCore.Algorithm{M} 
    manifold::M
    accelerator::A
    # TODO: add exact flag
    # TODO: should exact flag be in the type domain?
end
FosterHormannClipping(; manifold::Manifold = Planar(), accelerator = nothing) = FosterHormannClipping(manifold, isnothing(accelerator) ? AutoAccelerator() : accelerator)
FosterHormannClipping(manifold::Manifold, accelerator::Union{Nothing, IntersectionAccelerator} = nothing) = FosterHormannClipping(manifold, isnothing(accelerator) ? AutoAccelerator() : accelerator)
FosterHormannClipping(accelerator::Union{Nothing, IntersectionAccelerator}) = FosterHormannClipping(Planar(), isnothing(accelerator) ? AutoAccelerator() : accelerator)
# special case for spherical / geodesic manifolds
# since they can't use STRtrees (because those don't work on the sphere)
FosterHormannClipping(manifold::Union{Spherical, Geodesic}, accelerator::Union{Nothing, IntersectionAccelerator} = nothing) = FosterHormannClipping(manifold, isnothing(accelerator) ? NestedLoop() : (accelerator isa AutoAccelerator ? NestedLoop() : accelerator))

# This enum defines which side of an edge a point is on
@enum PointEdgeSide left=1 right=2 unknown=3

# Constants assigned for readability
const enter, exit = true, false
const crossing, bouncing = true, false

#= A point can either be the start or end of an overlapping chain of points between two
polygons, or not an endpoint of a chain. =#
@enum EndPointType start_chain=1 end_chain=2 not_endpoint=3

#= This is the struct that makes up a_list and b_list. Many values are only used if point is
an intersection point (ipt). =#
@kwdef struct PolyNode{T <: AbstractFloat}
    point::Tuple{T,T}          # (x, y) values of given point
    inter::Bool = false        # If ipt, true, else 0
    neighbor::Int = 0          # If ipt, index of equivalent point in a_list or b_list, else 0
    idx::Int = 0               # If crossing point, index within sorted a_idx_list
    ent_exit::Bool = false     # If ipt, true if enter and false if exit, else false
    crossing::Bool = false     # If ipt, true if intersection crosses from out/in polygon, else false
    endpoint::EndPointType = not_endpoint # If ipt, denotes if point is the start or end of an overlapping chain
    fracs::Tuple{T,T} = (0., 0.) # If ipt, fractions along edges to ipt (a_frac, b_frac), else (0, 0)
end

#= Create a new node with all of the same field values as the given PolyNode unless
alternative values are provided, in which case those should be used. =#
PolyNode(node::PolyNode{T};
    point = node.point, inter = node.inter, neighbor = node.neighbor, idx = node.idx,
    ent_exit = node.ent_exit, crossing = node.crossing, endpoint = node.endpoint,
    fracs = node.fracs,
) where T = PolyNode{T}(;
    point = point, inter = inter, neighbor = neighbor, idx = idx, ent_exit = ent_exit,
    crossing = crossing, endpoint = endpoint, fracs = fracs)

# Checks equality of two PolyNodes by backing point value, fractional value, and intersection status
equals(pn1::PolyNode, pn2::PolyNode) = pn1.point == pn2.point && pn1.inter == pn2.inter && pn1.fracs == pn2.fracs
Base.:(==)(pn1::PolyNode, pn2::PolyNode) = equals(pn1, pn2)

# Finally, we define a nice error type for when the clipping tracing algorithm hits every point in a polygon.
# This stores the polygons, the a_list, and the b_list, and the a_idx_list.
# allowing the user to understand what happened and why.
"""
    TracingError{T1, T2} <: Exception

An error that is thrown when the clipping tracing algorithm fails somehow.
This is a bug in the algorithm, and should be reported.

The polygons are contained in the exception object, accessible by try-catch or as `err` in the REPL.
"""
struct TracingError{T1, T2, T} <: Exception
    message::String
    poly_a::T1
    poly_b::T2
    a_list::Vector{PolyNode{T}}
    b_list::Vector{PolyNode{T}}
    a_idx_list::Vector{Int}
end

function Base.showerror(io::IO, e::TracingError{T1, T2}) where {T1, T2}
    print(io, "TracingError: ")
    println(io, e.message)
    println(io, "Please open an issue with the polygons contained in this error object.")
    println(io)
    if max(GI.npoint(e.poly_a), GI.npoint(e.poly_b)) < 10
        println(io, "Polygon A:")
        println(io, GI.coordinates(e.poly_a))
        println(io)
        println(io, "Polygon B:")
        println(io, GI.coordinates(e.poly_b))
    else
        println(io, "The polygons are contained in the exception object, accessible by try-catch or as `err` in the REPL.")
    end
end



#=
    _build_ab_list(::Type{T}, poly_a, poly_b, delay_cross_f, delay_bounce_f; exact) ->
        (a_list, b_list, a_idx_list)

This function takes in two polygon rings and calls '_build_a_list', '_build_b_list', and
'_flag_ent_exit' in order to fully form a_list and b_list. The 'a_list' and 'b_list' that it
returns are the fully updated vectors of PolyNodes that represent the rings 'poly_a' and
'poly_b', respectively. This function also returns 'a_idx_list', which at its "ith" index
stores the index in 'a_list' at which the "ith" intersection point lies.
=#
function _build_ab_list(alg::FosterHormannClipping, ::Type{T}, poly_a, poly_b, delay_cross_f::F1, delay_bounce_f::F2; exact) where {T, F1, F2}
    # Make a list for nodes of each polygon
    a_list, a_idx_list, n_b_intrs = _build_a_list(alg, T, poly_a, poly_b; exact)
    b_list = _build_b_list(alg, T, a_idx_list, a_list, n_b_intrs, poly_b)

    # Flag crossings
    _classify_crossing!(alg, T, a_list, b_list; exact)

    # Flag the entry and exits
    _flag_ent_exit!(alg, T, GI.LinearRingTrait(), poly_b, a_list, delay_cross_f, Base.Fix2(delay_bounce_f, true); exact)
    _flag_ent_exit!(alg, T, GI.LinearRingTrait(), poly_a, b_list, delay_cross_f, Base.Fix2(delay_bounce_f, false); exact)

    # Set node indices and filter a_idx_list to just crossing points
    _index_crossing_intrs!(alg, a_list, b_list, a_idx_list)

    return a_list, b_list, a_idx_list
end


"The number of vertices past which we should use a STRtree for edge intersection checking."
const GEOMETRYOPS_NO_OPTIMIZE_EDGEINTERSECT_NUMVERTS = 32
# Fallback convenience method so we can just pass the algorithm in
function foreach_pair_of_maybe_intersecting_edges_in_order(
    alg::FosterHormannClipping{M, A}, f_on_each_a::FA, f_after_each_a::FAAfter, f_on_each_maybe_intersect::FI, poly_a, poly_b, _t::Type{T} = Float64
) where {FA, FAAfter, FI, T, M, A}
    return foreach_pair_of_maybe_intersecting_edges_in_order(alg.manifold, alg.accelerator, f_on_each_a, f_after_each_a, f_on_each_maybe_intersect, poly_a, poly_b, T)
end

"""
    foreach_pair_of_maybe_intersecting_edges_in_order(
        manifold::M, accelerator::A,
        f_on_each_a::FA,
        f_after_each_a::FAAfter,
        f_on_each_maybe_intersect::FI,
        geom_a,
        geom_b,
        ::Type{T} = Float64
    ) where {FA, FAAfter, FI, T, M <: Manifold, A <: IntersectionAccelerator}

Decompose `geom_a` and `geom_b` into edge lists (unsorted), and then, logically, 
perform the following iteration:

```julia
for (a_edge, i) in enumerate(eachedge(geom_a))
    f_on_each_a(a_edge, i)
    for (b_edge, j) in enumerate(eachedge(geom_b))
        if may_intersect(a_edge, b_edge)
            f_on_each_maybe_intersect(a_edge, b_edge)
        end
    end
    f_after_each_a(a_edge, i)
end
```

This may not be the exact acceleration that is performed - but it is 
the logical sequence of events.  It also uses the `accelerator`, 
and can automatically choose the best one based on an internal heuristic
if you pass in an [`AutoAccelerator`](@ref).  

For example, the `SingleSTRtree` accelerator is used along
with extent thinning to avoid unnecessary edge intersection 
checks in the inner loop.

"""
function foreach_pair_of_maybe_intersecting_edges_in_order(
    manifold::M, accelerator::A, f_on_each_a::FA, f_after_each_a::FAAfter, f_on_each_maybe_intersect::FI, poly_a, poly_b, _t::Type{T} = Float64
) where {FA, FAAfter, FI, T, M <: Manifold, A <: IntersectionAccelerator}
    # TODO: dispatch on manifold
    # this is suitable for planar
    # but spherical / geodesic will need s2 support at some point,
    # or -- even now -- just buffering
    na = GI.npoint(poly_a)
    nb = GI.npoint(poly_b)

    accelerator = if accelerator isa AutoAccelerator
        if na < GEOMETRYOPS_NO_OPTIMIZE_EDGEINTERSECT_NUMVERTS && nb < GEOMETRYOPS_NO_OPTIMIZE_EDGEINTERSECT_NUMVERTS
            NestedLoop()
        elseif na < GEOMETRYOPS_NO_OPTIMIZE_EDGEINTERSECT_NUMVERTS || nb < GEOMETRYOPS_NO_OPTIMIZE_EDGEINTERSECT_NUMVERTS
            SingleNaturalTree()
        else
            DoubleNaturalTree()
        end
    else
        accelerator
    end
    
    # Declare this now because it's used in multiple branches
    last_a_idx::Int = 0

    if accelerator isa NestedLoop
        # if we don't have enough vertices in either of the polygons to merit a tree,
        # then we can just do a simple nested loop
        # this becomes extremely useful in e.g. regridding, 
        # where we know the polygon will only ever have a few vertices.
        # This is also applicable to any manifold, since the checking is done within
        # the loop.
        # First, loop over "each edge" in poly_a
        for (i, (a1t, a2t)) in enumerate(eachedge(poly_a, T))
            a1t == a2t && continue
            isnothing(f_on_each_a) ||f_on_each_a(a1t, i)
            for (j, (b1t, b2t)) in enumerate(eachedge(poly_b, T))
                b1t == b2t && continue
                LoopStateMachine.@controlflow f_on_each_maybe_intersect(((a1t, a2t), i), ((b1t, b2t), j)) # this should be aware of manifold by construction.
            end
            isnothing(f_after_each_a) || f_after_each_a(a1t, i)
        end
        # And we're done!
    elseif accelerator isa SingleSTRtree
        # This is the "middle ground" case - run only a strtree 
        # on poly_b without doing so on poly_a.
        # This is less complex than running a dual tree traversal,
        # and reduces the overhead of constructing an edge list and tree on poly_a.
        ext_a, ext_b = GI.extent(poly_a), GI.extent(poly_b)
        edges_b, indices_b = to_edgelist(ext_a, poly_b, T)
        if isempty(edges_b) && !isnothing(f_on_each_a) && !isnothing(f_after_each_a)
            # shortcut - nothing can possibly intersect
            # so we just call f_on_each_a for each edge in poly_a
            for i in 1:GI.npoint(poly_a)-1
                pt = _tuple_point(GI.getpoint(poly_a, i), T)
                f_on_each_a(pt, i)
                f_after_each_a(pt, i)
            end
            return nothing
        end

        # This is the STRtree generated from the edges of poly_b
        tree_b = STRtree(edges_b)

        # this is a pre-allocation that will store the resuits of the query into tree_b
        query_result = Int[] 
        
        # Loop over each vertex in poly_a
        for (i, (a1t, a2t)) in enumerate(eachedge(poly_a, T))
            a1t == a2t && continue
            l1 = GI.Line(SVector{2}(a1t, a2t))
            ext_l = GI.extent(l1)
            # l = GI.Line(SVector{2}(a1t, a2t); extent=ext_l) # this seems to be unused - TODO remove
            isnothing(f_on_each_a) || f_on_each_a(a1t, i)
            # Query the STRtree for any edges in b that may intersect this edge
            # This is sorted because we want to pretend we're doing the same thing
            # as the nested loop above, and iterating through poly_b in order.
            if Extents.intersects(ext_l, ext_b)
                empty!(query_result)
                SortTileRecursiveTree.query!(query_result, tree_b.rootnode, ext_l)
                sort!(query_result) # STRTree.jl's query! does not sort!, even though query does...
                # Loop over the edges in b that might intersect the edges in a
                for j in query_result
                    b1t, b2t = edges_b[j].geom
                    b1t == b2t && continue
                    # Manage control flow if the function returns a LoopStateMachine.Action
                    # like Break(), Continue(), or Return()
                    # This allows the function to break out of the loop early if it wants
                    # without being syntactically inside the loop.
                    LoopStateMachine.@controlflow f_on_each_maybe_intersect(((a1t, a2t), i), ((b1t, b2t), indices_b[j])) # note the indices_b[j] here - we are using the index of the edge in the original edge list, not the index of the edge in the STRtree.
                end
            end
            isnothing(f_after_each_a) || f_after_each_a(a1t, i)
        end
    elseif accelerator isa SingleNaturalTree
        ext_a, ext_b = GI.extent(poly_a), GI.extent(poly_b)
        edges_b = to_edgelist(poly_b, T)

        b_tree = NaturalIndexing.NaturalIndex(edges_b)

        for (i, (a1t, a2t)) in enumerate(eachedge(poly_a, T))
            a1t == a2t && continue
            ext_l = Extents.Extent(X = minmax(a1t[1], a2t[1]), Y = minmax(a1t[2], a2t[2]))
            isnothing(f_on_each_a) || f_on_each_a(a1t, i)
            # Query the STRtree for any edges in b that may intersect this edge
            # This is sorted because we want to pretend we're doing the same thing
            # as the nested loop above, and iterating through poly_b in order.
            if Extents.intersects(ext_l, ext_b)
                # Loop over the edges in b that might intersect the edges in a
                SpatialTreeInterface.depth_first_search(Base.Fix1(Extents.intersects, ext_l), b_tree) do j
                    b1t, b2t = edges_b[j].geom
                    b1t == b2t && return LoopStateMachine.Continue()
                    # LoopStateMachine control is managed outside the loop, by the depth_first_search function.
                    return f_on_each_maybe_intersect(((a1t, a2t), i), ((b1t, b2t), j)) # note the indices_b[j] here - we are using the index of the edge in the original edge list, not the index of the edge in the STRtree.
                end
            end
            isnothing(f_after_each_a) || f_after_each_a(a1t, i)
        end

    elseif accelerator isa DoubleNaturalTree
        edges_a = to_edgelist(poly_a, T)
        edges_b = to_edgelist(poly_b, T)

        tree_a = NaturalIndexing.NaturalIndex(edges_a)
        tree_b = NaturalIndexing.NaturalIndex(edges_b)

        last_a_idx::Int = 0

        SpatialTreeInterface.dual_depth_first_search(Extents.intersects, tree_a, tree_b) do a_edge_idx, b_edge_idx
            a1t, a2t = edges_a[a_edge_idx].geom
            b1t, b2t = edges_b[b_edge_idx].geom

            if last_a_idx < a_edge_idx
                if !isnothing(f_on_each_a)
                    for i in (last_a_idx+1):(a_edge_idx-1)
                        f_on_each_a((edges_a[i].geom[1]), i)
                        !isnothing(f_after_each_a) && f_after_each_a((edges_a[i].geom[1]), i)
                    end
                end
                !isnothing(f_on_each_a) && f_on_each_a(a1t, a_edge_idx)
            end

            f_on_each_maybe_intersect(((a1t, a2t), a_edge_idx), ((b1t, b2t), b_edge_idx))

            if last_a_idx < a_edge_idx
                if !isnothing(f_after_each_a)
                    f_after_each_a(a1t, a_edge_idx)
                end
                last_a_idx = a_edge_idx
            end
        end

        if last_a_idx == 0 # the query did not find any intersections
            if !isnothing(f_on_each_a) && isnothing(f_after_each_a)
                return
            else
                for (i, edge) in enumerate(edges_a)
                    !isnothing(f_on_each_a) && f_on_each_a(edge.geom[1], i)
                    !isnothing(f_after_each_a) && f_after_each_a(edge.geom[1], i)
                end
            end
        elseif last_a_idx < length(edges_a)
            # the query terminated early - this will almost always be the case.
            if !isnothing(f_on_each_a) && isnothing(f_after_each_a)
                return
            else
                for (i, edge) in zip(last_a_idx+1:length(edges_a), view(edges_a, last_a_idx+1:length(edges_a)))
                    !isnothing(f_on_each_a) && f_on_each_a(edge.geom[1], i)
                    !isnothing(f_after_each_a) && f_after_each_a(edge.geom[1], i)
                end
            end
        end
    elseif accelerator isa ThinnedDoubleNaturalTree
        ext_a, ext_b = GI.extent(poly_a), GI.extent(poly_b)
        mutual_extent = Extents.intersection(ext_a, ext_b)

        edges_a, indices_a = to_edgelist(mutual_extent, poly_a, T)
        edges_b, indices_b = to_edgelist(mutual_extent, poly_b, T)

        tree_a = NaturalIndexing.NaturalIndex(edges_a)
        tree_b = NaturalIndexing.NaturalIndex(edges_b)

<<<<<<< HEAD
        last_a_idx = 0
=======
        last_a_idx::Int = 1
>>>>>>> 23dedecf

        SpatialTreeInterface.dual_depth_first_search(Extents.intersects, tree_a, tree_b) do a_thinned_idx, b_thinned_idx
            a_edge_idx = indices_a[a_thinned_idx]
            b_edge_idx = indices_b[b_thinned_idx]

            a1t, a2t = edges_a[a_thinned_idx].geom
            b1t, b2t = edges_b[b_thinned_idx].geom

            if last_a_idx < a_edge_idx
                if !isnothing(f_on_each_a)
                    for i in last_a_idx:(a_edge_idx-1)
                        f_on_each_a(a1t, a_edge_idx)
                        !isnothing(f_after_each_a) && f_after_each_a(a1t, a_edge_idx)
                    end
                end
                !isnothing(f_on_each_a) && f_on_each_a(a1t, a_edge_idx)
            end

            f_on_each_maybe_intersect(((a1t, a2t), a_edge_idx), ((b1t, b2t), b_edge_idx))

            if last_a_idx < a_edge_idx
                if !isnothing(f_after_each_a)
                    f_after_each_a(a1t, a_edge_idx)
                end
                last_a_idx = a_edge_idx
            end
        end
    else
        error("Unsupported accelerator type: $accelerator.  FosterHormannClipping only supports NestedLoop() or SingleSTRtree().")
    end

    return nothing

end

#=
    _build_a_list(::Type{T}, poly_a, poly_b) -> (a_list, a_idx_list)

This function take in two polygon rings and creates a vector of PolyNodes to represent
poly_a, including its intersection points with poly_b. The information stored in each
PolyNode is needed for clipping using the Greiner-Hormann clipping algorithm.
    
Note: After calling this function, a_list is not fully formed because the neighboring
indices of the intersection points in b_list still need to be updated. Also we still have
not update the entry and exit flags for a_list.
    
The a_idx_list is a list of the indices of intersection points in a_list. The value at
index i of a_idx_list is the location in a_list where the ith intersection point lies.
=#
function _build_a_list(alg::FosterHormannClipping{M, A}, ::Type{T}, poly_a, poly_b; exact) where {T, M, A}
    n_a_edges = _nedge(poly_a)
    a_list = PolyNode{T}[]  # list of points in poly_a
    sizehint!(a_list, n_a_edges)
    a_idx_list = Vector{Int}()  # finds indices of intersection points in a_list
    local a_count::Int = 0  # number of points added to a_list
    local n_b_intrs::Int = 0
    local prev_counter::Int = 0

    function on_each_a(a_pt, i)
        new_point = PolyNode{T}(;point = a_pt)
        a_count += 1
        push!(a_list, new_point)
        prev_counter = a_count
        return nothing
    end

    function after_each_a(a_pt, i)
        # Order intersection points by placement along edge using fracs value
        if prev_counter < a_count
            Δintrs = a_count - prev_counter
            inter_points = @view a_list[(a_count - Δintrs + 1):a_count]
            sort!(inter_points, by = x -> x.fracs[1])
        end
        return nothing
    end

    function on_each_maybe_intersect(((a_pt1, a_pt2), i), ((b_pt1, b_pt2), j))
        if (b_pt1 == b_pt2)  # don't repeat points
            b_pt1 = b_pt2
            return
        end
        # Determine if edges intersect and how they intersect
        line_orient, intr1, intr2 = _intersection_point(alg.manifold, T, (a_pt1, a_pt2), (b_pt1, b_pt2); exact)
        if line_orient != line_out  # edges intersect
            if line_orient == line_cross  # Intersection point that isn't a vertex
                int_pt, fracs = intr1
                new_intr = PolyNode{T}(;
                    point = int_pt, inter = true, neighbor = j, # j is now equivalent to old j-1
                    crossing = true, fracs = fracs,
                )
                a_count += 1
                n_b_intrs += 1
                push!(a_list, new_intr)
                push!(a_idx_list, a_count)
            else
                (_, (α1, β1)) = intr1
                # Determine if a1 or b1 should be added to a_list
                add_a1 = α1 == 0 && 0 ≤ β1 < 1
                a1_β = add_a1 ? β1 : zero(T)
                add_b1 = β1 == 0 && 0 < α1 < 1
                b1_α = add_b1 ? α1 : zero(T)
                # If lines are collinear and overlapping, a second intersection exists
                if line_orient == line_over
                    (_, (α2, β2)) = intr2
                    if α2 == 0 && 0 ≤ β2 < 1
                        add_a1, a1_β = true, β2
                    end
                    if β2 == 0 && 0 < α2 < 1
                        add_b1, b1_α = true, α2
                    end
                end
                # Add intersection points determined above
                if add_a1
                    n_b_intrs += a1_β == 0 ? 0 : 1
                    a_list[prev_counter] = PolyNode{T}(;
                        point = a_pt1, inter = true, neighbor = j,
                        fracs = (zero(T), a1_β),
                    )
                    push!(a_idx_list, prev_counter)
                end
                if add_b1
                    new_intr = PolyNode{T}(;
                        point = b_pt1, inter = true, neighbor = j,
                        fracs = (b1_α, zero(T)),
                    )
                    a_count += 1
                    push!(a_list, new_intr)
                    push!(a_idx_list, a_count)
                end
            end
        end
        return nothing
    end

    # do the iteration but in an accelerated way
    # this is equivalent to (but faster than)
    #=
    ```julia
    for ((a1, a2), i) in eachedge(poly_a)
        on_each_a(a1, i)
        for ((b1, b2), j) in eachedge(poly_b)
            on_each_maybe_intersect(((a1, a2), i), ((b1, b2), j))
        end
        after_each_a(a1, i)
    end
    ```
    =#
    foreach_pair_of_maybe_intersecting_edges_in_order(alg, on_each_a, after_each_a, on_each_maybe_intersect, poly_a, poly_b, T)

    return a_list, a_idx_list, n_b_intrs
end

#=
    _build_b_list(::Type{T}, a_idx_list, a_list, poly_b) -> b_list

This function takes in the a_list and a_idx_list build in _build_a_list and poly_b and
creates a vector of PolyNodes to represent poly_b. The information stored in each PolyNode
is needed for clipping using the Greiner-Hormann clipping algorithm.
    
Note: after calling this function, b_list is not fully updated. The entry/exit flags still
need to be updated. However, the neighbor value in a_list is now updated.
=#
function _build_b_list(alg::FosterHormannClipping{M, A}, ::Type{T}, a_idx_list, a_list, n_b_intrs, poly_b) where {T, M, A} 
    # Sort intersection points by insertion order in b_list
    sort!(a_idx_list, by = x-> a_list[x].neighbor + a_list[x].fracs[2])
    # Initialize needed values and lists
    n_b_edges = _nedge(poly_b)
    n_intr_pts = length(a_idx_list)
    b_list = PolyNode{T}[]
    sizehint!(b_list, n_b_edges + n_b_intrs)
    intr_curr = 1
    b_count = 0
    # Loop over points in poly_b and add each point and intersection point
    local b_pt1
    for (i, b_p2) in enumerate(GI.getpoint(poly_b))
        b_pt2 = _tuple_point(b_p2, T)
        if i ≤ 1 || (b_pt1 == b_pt2)  # don't repeat points
            b_pt1 = b_pt2
            continue
        end
        b_count += 1
        push!(b_list, PolyNode{T}(; point = b_pt1))
        if intr_curr ≤ n_intr_pts
            curr_idx = a_idx_list[intr_curr]
            curr_node = a_list[curr_idx]
            prev_counter = b_count
            while curr_node.neighbor == i - 1  # Add all intersection points on current edge
                b_idx = 0
                new_intr = PolyNode(curr_node; neighbor = curr_idx)
                if curr_node.fracs[2] == 0  # if curr_node is segment start point
                    # intersection point is vertex of b
                    b_idx = prev_counter
                    b_list[b_idx] = new_intr
                else
                    b_count += 1
                    b_idx = b_count
                    push!(b_list, new_intr)
                end
                a_list[curr_idx] = PolyNode(curr_node; neighbor = b_idx)
                intr_curr += 1
                intr_curr > n_intr_pts && break
                curr_idx = a_idx_list[intr_curr]
                curr_node = a_list[curr_idx]
            end
        end
        b_pt1 = b_pt2
    end
    sort!(a_idx_list)  # return a_idx_list to order of points in a_list
    return b_list
end

#=
    _classify_crossing!(T, poly_b, a_list; exact)

This function marks all intersection points as either bouncing or crossing points. "Delayed"
crossing or bouncing intersections (a chain of edges where the central edges overlap and
thus only the first and last edge of the chain determine if the chain is bounding or
crossing) are marked as follows: the first and the last points are marked as crossing if the
chain is crossing and delayed otherwise and all middle points are marked as bouncing.
Additionally, the start and end points of the chain are marked as endpoints using the
endpoints field. 
=#
function _classify_crossing!(alg::FosterHormannClipping{M, A}, ::Type{T}, a_list, b_list; exact) where {T, M, A}
    napts = length(a_list)
    nbpts = length(b_list)
    # start centered on last point
    a_prev = a_list[end - 1]
    curr_pt = a_list[end]
    i = napts
    # keep track of unmatched bouncing chains
    start_chain_edge, start_chain_idx = unknown, 0
    unmatched_end_chain_edge, unmatched_end_chain_idx = unknown, 0
    same_winding = true
    # loop over list points
    for next_idx in 1:napts
        a_next = a_list[next_idx]
        if curr_pt.inter && !curr_pt.crossing
            j = curr_pt.neighbor
            b_prev = j == 1 ? b_list[end] : b_list[j-1]
            b_next = j == nbpts ? b_list[1] : b_list[j+1]
            # determine if any segments are on top of one another
            a_prev_is_b_prev = a_prev.inter && equals(a_prev, b_prev)
            a_prev_is_b_next = a_prev.inter && equals(a_prev, b_next)
            a_next_is_b_prev = a_next.inter && equals(a_next, b_prev)
            a_next_is_b_next = a_next.inter && equals(a_next, b_next)
            # determine which side of a segments the p points are on
            b_prev_side, b_next_side = _get_sides(#=TODO: alg.manifold, =#b_prev, b_next, a_prev, curr_pt, a_next,
                i, j, a_list, b_list; exact)
            # no sides overlap
            if !a_prev_is_b_prev && !a_prev_is_b_next && !a_next_is_b_prev && !a_next_is_b_next
                if b_prev_side != b_next_side  # lines cross 
                    a_list[i] = PolyNode(curr_pt; crossing = true)
                    b_list[j] = PolyNode(b_list[j]; crossing = true)
                end
            # end of overlapping chain
            elseif !a_next_is_b_prev && !a_next_is_b_next 
                b_side = a_prev_is_b_prev ? b_next_side : b_prev_side
                if start_chain_edge == unknown  # start loop on overlapping chain
                    unmatched_end_chain_edge = b_side
                    unmatched_end_chain_idx = i
                    same_winding = a_prev_is_b_prev
                else  # close overlapping chain
                    # update end of chain with endpoint and crossing / bouncing tags
                    crossing = b_side != start_chain_edge
                    a_list[i] = PolyNode(curr_pt;
                        crossing = crossing,
                        endpoint = end_chain,
                    )
                    b_list[j] = PolyNode(b_list[j];
                        crossing = crossing,
                        endpoint = same_winding ? end_chain : start_chain,
                    )
                    # update start of chain with endpoint and crossing / bouncing tags
                    start_pt = a_list[start_chain_idx]
                    a_list[start_chain_idx] = PolyNode(start_pt;
                        crossing = crossing,
                        endpoint = start_chain,
                    )
                    b_list[start_pt.neighbor] = PolyNode(b_list[start_pt.neighbor];
                        crossing = crossing,
                        endpoint = same_winding ? start_chain : end_chain,
                    )
                end
            # start of overlapping chain
            elseif !a_prev_is_b_prev && !a_prev_is_b_next
                b_side = a_next_is_b_prev ? b_next_side : b_prev_side
                start_chain_edge = b_side
                start_chain_idx = i
                same_winding = a_next_is_b_next
            end
        end
        a_prev = curr_pt
        curr_pt = a_next
        i = next_idx
    end
    # if we started in the middle of overlapping chain, close chain
    if unmatched_end_chain_edge != unknown
        crossing = unmatched_end_chain_edge != start_chain_edge
        # update end of chain with endpoint and crossing / bouncing tags
        end_chain_pt = a_list[unmatched_end_chain_idx]
        a_list[unmatched_end_chain_idx] = PolyNode(end_chain_pt;
            crossing = crossing,
            endpoint = end_chain,
        )
        b_list[end_chain_pt.neighbor] = PolyNode(b_list[end_chain_pt.neighbor];
            crossing = crossing,
            endpoint = same_winding ? end_chain : start_chain,
        )
        # update start of chain with endpoint and crossing / bouncing tags
        start_pt = a_list[start_chain_idx]
        a_list[start_chain_idx] = PolyNode(start_pt;
            crossing = crossing,
            endpoint = start_chain,
        )
        b_list[start_pt.neighbor] = PolyNode(b_list[start_pt.neighbor];
            crossing = crossing,
            endpoint = same_winding ? start_chain : end_chain,
        )
    end
end

# Check if PolyNode is a vertex of original polygon
_is_vertex(pt) = !pt.inter || pt.fracs[1] == 0 || pt.fracs[1] == 1 || pt.fracs[2] == 0 || pt.fracs[2] == 1

#= Determines which side (right or left) of the segment a_prev-curr_pt-a_next the points
b_prev and b_next are on. Given this is only called when curr_pt is an intersection point
that wasn't initially classified as crossing, we know that curr_pt is either from a hinge or
overlapping intersection and thus is an original vertex of either poly_a or poly_b. Due to
floating point error when calculating new intersection points, we only want to use original 
vertices to determine orientation. Thus, for other points, find nearest point that is a
vertex. Given other intersection points will be collinear along existing segments, this
won't change the orientation. =#
function _get_sides(b_prev, b_next, a_prev, curr_pt, a_next, i, j, a_list, b_list; exact)
    b_prev_pt = if _is_vertex(b_prev)
        b_prev.point
    else  # Find original start point of segment formed by b_prev and curr_pt
        prev_idx = findprev(_is_vertex, b_list, j - 1)
        prev_idx = isnothing(prev_idx) ? findlast(_is_vertex, b_list) : prev_idx
        b_list[prev_idx].point
    end
    b_next_pt = if _is_vertex(b_next)
        b_next.point
    else  # Find original end point of segment formed by curr_pt and b_next
        next_idx = findnext(_is_vertex, b_list, j + 1)
        next_idx = isnothing(next_idx) ? findfirst(_is_vertex, b_list) : next_idx
        b_list[next_idx].point
    end
    a_prev_pt = if _is_vertex(a_prev)
        a_prev.point
    else   # Find original start point of segment formed by a_prev and curr_pt
        prev_idx = findprev(_is_vertex, a_list, i - 1)
        prev_idx = isnothing(prev_idx) ? findlast(_is_vertex, a_list) : prev_idx
        a_list[prev_idx].point
    end
    a_next_pt = if _is_vertex(a_next)
        a_next.point
    else  # Find original end point of segment formed by curr_pt and a_next
        next_idx = findnext(_is_vertex, a_list, i + 1)
        next_idx = isnothing(next_idx) ? findfirst(_is_vertex, a_list) : next_idx
        a_list[next_idx].point
    end
    # Determine side orientation of b_prev and b_next
    b_prev_side = _get_side(b_prev_pt, a_prev_pt, curr_pt.point, a_next_pt; exact)
    b_next_side = _get_side(b_next_pt, a_prev_pt, curr_pt.point, a_next_pt; exact)
    return b_prev_side, b_next_side
end

# Determines if Q lies to the left or right of the line formed by P1-P2-P3
function _get_side(Q, P1, P2, P3; exact)
    s1 = Predicates.orient(Q, P1, P2; exact)
    s2 = Predicates.orient(Q, P2, P3; exact)
    s3 = Predicates.orient(P1, P2, P3; exact)

    side = if s3 ≥ 0
        (s1 < 0) || (s2 < 0) ? right : left
    else #  s3 < 0
        (s1 > 0) || (s2 > 0) ? left : right
    end
    return side
end

#= Given a list of PolyNodes, find the first element that isn't an intersection point. Then,
test if this element is in or out of the given polygon. Return the next index, as well as
the enter/exit status of the next intersection point (the opposite of the in/out check). If 
all points are intersection points, find the first element that either is the end of a chain
or a crossing point that isn't in a chain. Then take the midpoint of this point and the next
point in the list and perform the in/out check. If none of these points exist, return
a `next_idx` of `nothing`. =#
function _pt_off_edge_status(alg::FosterHormannClipping{M, A}, ::Type{T}, pt_list, poly, npts; exact) where {T, M, A}
    start_idx, is_non_intr_pt = findfirst(_is_not_intr, pt_list), true
    if isnothing(start_idx)
        start_idx, is_non_intr_pt = findfirst(_next_edge_off, pt_list), false
        isnothing(start_idx) && return (start_idx, false)
    end
    next_idx = start_idx < npts ? (start_idx + 1) : 1
    start_pt = if is_non_intr_pt
        pt_list[start_idx].point
    else
        (pt_list[start_idx].point .+ pt_list[next_idx].point) ./ 2
    end
    start_status = !_point_filled_curve_orientation(alg.manifold, start_pt, poly; in = true, on = false, out = false, exact)
    return next_idx, start_status
end
# Check if a PolyNode is an intersection point
_is_not_intr(pt) = !pt.inter
#= Check if a PolyNode is the last point of a chain or a non-overlapping crossing point.
The next midpoint of one of these points and the next point within a polygon must not be on
the polygon edge. =#
_next_edge_off(pt) = (pt.endpoint == end_chain) || (pt.crossing && pt.endpoint == not_endpoint)

#=
    _flag_ent_exit!(::Type{T}, ::GI.LinearRingTrait, poly, pt_list, delay_cross_f, delay_bounce_f; exact)

This function flags all the intersection points as either an 'entry' or 'exit' point in
relation to the given polygon. For non-delayed crossings we simply alternate the enter/exit
status. This also holds true for the first and last points of a delayed bouncing, where they
both have an opposite entry/exit flag. Conversely, the first and last point of a delayed
crossing have the same entry/exit status. Furthermore, the crossing/bouncing flag of delayed
crossings and bouncings may be updated. This depends on function specific rules that
determine which of the start or end points (if any) should be marked as crossing for used
during polygon tracing. A consistent rule is that the start and end points of a delayed
crossing will have different crossing/bouncing flags, while a the endpoints of a delayed
bounce will be the same.

Used for clipping polygons by other polygons.
=#
function _flag_ent_exit!(alg::FosterHormannClipping{M, A}, ::Type{T}, ::GI.LinearRingTrait, poly, pt_list, delay_cross_f, delay_bounce_f; exact) where {T, M, A}
    npts = length(pt_list)
    # Find starting index if there is one
    next_idx, status = _pt_off_edge_status(alg, T, pt_list, poly, npts; exact)
    isnothing(next_idx) && return
    start_idx = next_idx - 1 
    # Loop over points and mark entry and exit status
    start_chain_idx = 0
    for ii in Iterators.flatten((next_idx:npts, 1:start_idx))
        curr_pt = pt_list[ii]
        if curr_pt.endpoint == start_chain
            start_chain_idx = ii
        elseif curr_pt.crossing || curr_pt.endpoint == end_chain
            start_crossing, end_crossing = curr_pt.crossing, curr_pt.crossing
            if curr_pt.endpoint == end_chain  # ending overlapping chain
                start_pt = pt_list[start_chain_idx]
                if curr_pt.crossing  # delayed crossing
                    #= start and end crossing status are different and depend on current
                    entry/exit status =#
                    start_crossing, end_crossing = delay_cross_f(status)
                else  # delayed bouncing
                    next_idx = ii < npts ? (ii + 1) : 1
                    next_val = (curr_pt.point .+ pt_list[next_idx].point) ./ 2
                    pt_in_poly = _point_filled_curve_orientation(alg.manifold, next_val, poly; in = true, on = false, out = false, exact)
                    #= start and end crossing status are the same and depend on if adjacent
                    edges of pt_list are within poly =#
                    start_crossing = delay_bounce_f(pt_in_poly)
                    end_crossing = start_crossing
                end
                # update start of chain point
                pt_list[start_chain_idx] = PolyNode(start_pt; ent_exit = status, crossing = start_crossing)
                if !curr_pt.crossing
                    status = !status
                end
            end
            pt_list[ii] = PolyNode(curr_pt; ent_exit = status, crossing = end_crossing)
            status = !status
        end
    end
    return
end

#=
    _flag_ent_exit!(::GI.LineTrait, line, pt_list; exact)

This function flags all the intersection points as either an 'entry' or 'exit' point in
relation to the given line. Returns true if there are crossing points to classify, else
returns false. Used for cutting polygons by lines.

Assumes that the first point is outside of the polygon and not on an edge.
=#
function _flag_ent_exit!(alg::FosterHormannClipping{M, A}, ::GI.LineTrait, poly, pt_list; exact) where {M, A}
    status = !_point_filled_curve_orientation(#=TODO: alg.manifold=#pt_list[1].point, poly; in = true, on = false, out = false, exact)
    # Loop over points and mark entry and exit status
    for (ii, curr_pt) in enumerate(pt_list)
        if curr_pt.crossing
            pt_list[ii] = PolyNode(curr_pt; ent_exit = status)
            status = !status
        end
    end
    return
end

#= Filters a_idx_list to just include crossing points and sets the index of all crossing
points (which element they correspond to within a_idx_list). =#
function _index_crossing_intrs!(alg::FosterHormannClipping{M, A}, a_list, b_list, a_idx_list) where {M, A}
    filter!(x -> a_list[x].crossing, a_idx_list)
    for (i, a_idx) in enumerate(a_idx_list)
        curr_node = a_list[a_idx]
        neighbor_node = b_list[curr_node.neighbor]
        a_list[a_idx] = PolyNode(curr_node; idx = i)
        b_list[curr_node.neighbor] = PolyNode(neighbor_node; idx = i)
    end
    return
end

#=
    _trace_polynodes(::Type{T}, a_list, b_list, a_idx_list, f_step)::Vector{GI.Polygon}

This function takes the outputs of _build_ab_list and traces the lists to determine which
polygons are formed as described in Greiner and Hormann. The function f_step determines in
which direction the lists are traced.  This function is different for intersection,
difference, and union. f_step must take in two arguments: the most recent intersection
node's entry/exit status and a boolean that is true if we are currently tracing a_list and
false if we are tracing b_list. The functions used for each clipping operation are follows:
    - Intersection: (x, y) -> x ? 1 : (-1)
    - Difference: (x, y) -> (x ⊻ y) ? 1 : (-1)
    - Union: (x, y) -> x ? (-1) : 1

A list of GeoInterface polygons is returned from this function. 

Note: `poly_a` and `poly_b` are temporary inputs used for debugging and can be removed
eventually.
=#
function _trace_polynodes(alg::FosterHormannClipping{M, A}, ::Type{T}, a_list, b_list, a_idx_list, f_step, poly_a, poly_b) where {T, M, A}
    n_a_pts, n_b_pts = length(a_list), length(b_list)
    total_pts = n_a_pts + n_b_pts
    n_cross_pts = length(a_idx_list)
    return_polys = Vector{_get_poly_type(T)}(undef, 0)
    # Keep track of number of processed intersection points
    visited_pts = 0
    processed_pts = 0
    first_idx = 1
    while processed_pts < n_cross_pts
        curr_list, curr_npoints = a_list, n_a_pts
        on_a_list = true
        # Find first unprocessed intersecting point in subject polygon
        visited_pts += 1
        processed_pts += 1
        first_idx = findnext(x -> x != 0, a_idx_list, first_idx)
        idx = a_idx_list[first_idx]
        a_idx_list[first_idx] = 0
        start_pt = a_list[idx]

        # Set first point in polygon
        curr = curr_list[idx]
        pt_list = [curr.point]

        curr_not_start = true
        while curr_not_start
            step = f_step(curr.ent_exit, on_a_list)
            # changed curr_not_intr to curr_not_same_ent_flag
            same_status, prev_status = true, curr.ent_exit
            while same_status
                if visited_pts >= total_pts
                    throw(TracingError("Clipping tracing hit every point - clipping error.", poly_a, poly_b, a_list, b_list, a_idx_list))
                end
                # Traverse polygon either forwards or backwards
                idx += step
                idx = (idx > curr_npoints) ? mod(idx, curr_npoints) : idx
                idx = (idx == 0) ? curr_npoints : idx

                # Get current node and add to pt_list
                curr = curr_list[idx]
                push!(pt_list, curr.point)
                if (curr.crossing || curr.endpoint != not_endpoint)
                    # Keep track of processed intersection points
                    same_status = curr.ent_exit == prev_status
                    curr_not_start = curr != start_pt && curr != b_list[start_pt.neighbor]
                    !curr_not_start && break
                    if (on_a_list && curr.crossing) || (!on_a_list && a_list[curr.neighbor].crossing)
                        processed_pts += 1
                        a_idx_list[curr.idx] = 0
                    end
                end
                visited_pts += 1
            end
            # Switch to next list and next point
            curr_list, curr_npoints = on_a_list ? (b_list, n_b_pts) : (a_list, n_a_pts)
            on_a_list = !on_a_list
            idx = curr.neighbor
            curr = curr_list[idx]
        end
        push!(return_polys, GI.Polygon([pt_list]))
    end
    return return_polys
end

# Get type of polygons that will be made
# TODO: Increase type options
_get_poly_type(::Type{T}) where T =
    GI.Polygon{false, false, Vector{GI.LinearRing{false, false, Vector{Tuple{T, T}}, Nothing, Nothing}}, Nothing, Nothing}

#=
    _find_non_cross_orientation(a_list, b_list, a_poly, b_poly; exact)

For polygons with no crossing intersection points, either one polygon is inside of another,
or they are separate polygons with no intersection (other than an edge or point).

Return two booleans that represent if a is inside b (potentially with shared edges / points)
and visa versa if b is inside of a.
=#
function _find_non_cross_orientation(m::M, a_list, b_list, a_poly, b_poly; exact) where {M <: Manifold}
    non_intr_a_idx = findfirst(x -> !x.inter, a_list)
    non_intr_b_idx = findfirst(x -> !x.inter, b_list)
    #= Determine if non-intersection point is in or outside of polygon - if there isn't A
    non-intersection point, then all points are on the polygon edge =#
    a_pt_orient = isnothing(non_intr_a_idx) ? point_on :
        _point_filled_curve_orientation(a_list[non_intr_a_idx].point, b_poly; exact)
    b_pt_orient = isnothing(non_intr_b_idx) ? point_on :
        _point_filled_curve_orientation(b_list[non_intr_b_idx].point, a_poly; exact)
    a_in_b = a_pt_orient != point_out && b_pt_orient != point_in
    b_in_a = b_pt_orient != point_out && a_pt_orient != point_in
    return a_in_b, b_in_a
end

_find_non_cross_orientation(alg::FosterHormannClipping{M}, a_list, b_list, a_poly, b_poly; exact) where {M <: Manifold} =
    _find_non_cross_orientation(alg.manifold, a_list, b_list, a_poly, b_poly; exact)

#=
    _add_holes_to_polys!(::Type{T}, return_polys, hole_iterator, remove_poly_idx; exact)

The holes specified by the hole iterator are added to the polygons in the return_polys list.
If this creates more polygons, they are added to the end of the list. If this removes
polygons, they are removed from the list
=#
function _add_holes_to_polys!(alg::FosterHormannClipping{M, A}, ::Type{T}, return_polys, hole_iterator, remove_poly_idx; exact) where {T, M, A}
    n_polys = length(return_polys)
    remove_hole_idx = Int[]
    # Remove set of holes from all polygons
    for i in 1:n_polys
        n_new_per_poly = 0
        for curr_hole in Iterators.map(tuples, hole_iterator) # loop through all holes
            curr_hole = _linearring(curr_hole)
            # loop through all pieces of original polygon (new pieces added to end of list)
            for j in Iterators.flatten((i:i, (n_polys + 1):(n_polys + n_new_per_poly)))
                curr_poly = return_polys[j]
                remove_poly_idx[j] && continue
                curr_poly_ext = GI.nhole(curr_poly) > 0 ? GI.Polygon(StaticArrays.SVector(GI.getexterior(curr_poly))) : curr_poly
                in_ext, on_ext, out_ext = _line_polygon_interactions(#=TODO: alg.manifold=#curr_hole, curr_poly_ext; exact, closed_line = true)
                if in_ext  # hole is at least partially within the polygon's exterior
                    new_hole, new_hole_poly, n_new_pieces = _combine_holes!(alg, T, curr_hole, curr_poly, return_polys, remove_hole_idx)
                    if n_new_pieces > 0
                        append!(remove_poly_idx, falses(n_new_pieces))
                        n_new_per_poly += n_new_pieces
                    end
                    if !on_ext && !out_ext  # hole is completely within exterior
                        push!(curr_poly.geom, new_hole)
                    else  # hole is partially within and outside of polygon's exterior
                        new_polys = difference(alg, curr_poly_ext, new_hole_poly, T; target=GI.PolygonTrait())
                        n_new_polys = length(new_polys) - 1
                        # replace original
                        curr_poly.geom[1] = GI.getexterior(new_polys[1])
                        append!(curr_poly.geom, GI.gethole(new_polys[1]))
                        if n_new_polys > 0  # add any extra pieces
                            append!(return_polys, @view new_polys[2:end])
                            append!(remove_poly_idx, falses(n_new_polys))
                            n_new_per_poly += n_new_polys
                        end
                    end
                # polygon is completely within hole
                elseif coveredby(#=TODO: alg.manifold=#curr_poly_ext, GI.Polygon(StaticArrays.SVector(curr_hole)))
                    remove_poly_idx[j] = true
                end
            end
        end
        n_polys += n_new_per_poly
    end
    # Remove all polygon that were marked for removal
    deleteat!(return_polys, remove_poly_idx)
    return
end

#=
    _combine_holes!(::Type{T}, new_hole, curr_poly, return_polys)

The new hole is combined with any existing holes in curr_poly. The holes can be combined
into a larger hole if they are intersecting. If this happens, then the new, combined hole is
returned with the original holes making up the new hole removed from curr_poly. Additionally,
if the combined holes form a ring, the interior is added to the return_polys as a new
polygon piece. Additionally, holes leftover after combination will be checked for it they
are in the "main" polygon or in one of these new pieces and moved accordingly. 

If the holes don't touch or curr_poly has no holes, then new_hole is returned without any
changes.
=#
function _combine_holes!(alg::FosterHormannClipping{M, A}, ::Type{T}, new_hole, curr_poly, return_polys, remove_hole_idx) where {T, M, A}
    n_new_polys = 0
    empty!(remove_hole_idx)
    new_hole_poly = GI.Polygon(StaticArrays.SVector(new_hole))
    # Combine any existing holes in curr_poly with new hole
    for (k, old_hole) in enumerate(GI.gethole(curr_poly))
        old_hole_poly = GI.Polygon(StaticArrays.SVector(old_hole))
        if intersects(#=TODO: alg.manifold=#new_hole_poly, old_hole_poly)
            # If the holes intersect, combine them into a bigger hole
            hole_union = union(alg, new_hole_poly, old_hole_poly, T; target = GI.PolygonTrait())[1]
            push!(remove_hole_idx, k + 1)
            new_hole = GI.getexterior(hole_union)
            new_hole_poly = GI.Polygon(StaticArrays.SVector(new_hole))
            n_pieces = GI.nhole(hole_union)
            if n_pieces > 0  # if the hole has a hole, then this is a new polygon piece! 
                append!(return_polys, [GI.Polygon([h]) for h in GI.gethole(hole_union)])
                n_new_polys += n_pieces
            end
        end
    end
    # Remove redundant holes
    deleteat!(curr_poly.geom, remove_hole_idx)
    empty!(remove_hole_idx)
    # If new polygon pieces created, make sure remaining holes are in the correct piece
    @views for piece in return_polys[end - n_new_polys + 1:end]
        for (k, old_hole) in enumerate(GI.gethole(curr_poly))
            if !(k in remove_hole_idx) && within(old_hole, piece)
                push!(remove_hole_idx, k + 1)
                push!(piece.geom, old_hole)
            end
        end
    end
    deleteat!(curr_poly.geom, remove_hole_idx)
    return new_hole, new_hole_poly, n_new_polys
end

#= Remove collinear edge points, other than the first and last edge vertex, to simplify
polygon - including both the exterior ring and any holes=#
function _remove_collinear_points!(alg::FosterHormannClipping{M, A}, polys, remove_idx, poly_a, poly_b) where {M, A}
    for (i, poly) in Iterators.reverse(enumerate(polys))
        for (j, ring) in Iterators.reverse(enumerate(GI.getring(poly)))
            n = length(ring.geom)
            # resize and reset removing index buffer
            resize!(remove_idx, n)
            fill!(remove_idx, false)
            local p1, p2
            for (i, p) in enumerate(ring.geom)
                if i == 1
                    p1 = p
                    continue
                elseif i == 2
                    p2 = p
                    continue
                else
                    p3 = p
                    # check if p2 is approximately on the edge formed by p1 and p3 - remove if so
                    # TODO: make this manifold aware
                    if Predicates.orient(p1, p2, p3; exact = False()) == 0
                        remove_idx[i - 1] = true
                    end
                end
                p1, p2 = p2, p3
            end
            # Check if the first point (which is repeated as the last point) is needed 
            if Predicates.orient(ring.geom[end - 1], ring.geom[1], ring.geom[2]; exact = False()) == 0
                remove_idx[1], remove_idx[end] = true, true
            end
            # Remove unneeded collinear points
            deleteat!(ring.geom, remove_idx)
            # Check if enough points are left to form a polygon
            if length(ring.geom) ≤ (remove_idx[1] ? 2 : 3)
                if j == 1
                    deleteat!(polys, i)
                    break
                else
                    deleteat!(poly.geom, j)
                    continue
                end
            end
            if remove_idx[1]  # make sure the last point is repeated
                push!(ring.geom, ring.geom[1])
            end
        end
    end
    return
end<|MERGE_RESOLUTION|>--- conflicted
+++ resolved
@@ -393,11 +393,7 @@
         tree_a = NaturalIndexing.NaturalIndex(edges_a)
         tree_b = NaturalIndexing.NaturalIndex(edges_b)
 
-<<<<<<< HEAD
         last_a_idx = 0
-=======
-        last_a_idx::Int = 1
->>>>>>> 23dedecf
 
         SpatialTreeInterface.dual_depth_first_search(Extents.intersects, tree_a, tree_b) do a_thinned_idx, b_thinned_idx
             a_edge_idx = indices_a[a_thinned_idx]
