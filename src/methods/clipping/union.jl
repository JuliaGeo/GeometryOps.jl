# # Union Polygon Clipping
export union

"""
    union(geom_a, geom_b, [::Type{T}]; target::Type, fix_multipoly = UnionIntersectingPolygons())

Return the union between two geometries as a list of geometries. Return an empty list if
none are found. The type of the list will be constrained as much as possible given the input
geometries. Furthermore, the user can provide a `taget` type as a keyword argument and a
list of target geometries found in the difference will be returned. The user can also
provide a float type 'T' that they would like the points of returned geometries to be. If
the user is taking a intersection involving one or more multipolygons, and the multipolygon
might be comprised of polygons that intersect, if `fix_multipoly` is set to an
`IntersectingPolygons` correction (the default is `UnionIntersectingPolygons()`), then the
needed multipolygons will be fixed to be valid before performing the intersection to ensure
a correct answer. Only set `fix_multipoly` to false if you know that the multipolygons are
valid, as it will avoid unneeded computation. 
    
Calculates the union between two polygons.
## Example

```jldoctest
import GeoInterface as GI, GeometryOps as GO

p1 = GI.Polygon([[(0.0, 0.0), (5.0, 5.0), (10.0, 0.0), (5.0, -5.0), (0.0, 0.0)]])
p2 = GI.Polygon([[(3.0, 0.0), (8.0, 5.0), (13.0, 0.0), (8.0, -5.0), (3.0, 0.0)]])
union_poly = GO.union(p1, p2; target = GI.PolygonTrait())
GI.coordinates.(union_poly)

# output
1-element Vector{Vector{Vector{Vector{Float64}}}}:
 [[[6.5, 3.5], [5.0, 5.0], [0.0, 0.0], [5.0, -5.0], [6.5, -3.5], [8.0, -5.0], [13.0, 0.0], [8.0, 5.0], [6.5, 3.5]]]
```
"""
function union(
    geom_a, geom_b, ::Type{T}=Float64; target=nothing, kwargs...
) where {T<:AbstractFloat}
    return _union(
        TraitTarget(target), T, GI.trait(geom_a), geom_a, GI.trait(geom_b), geom_b;
        exact = _True(), kwargs...,
    )
end

#= This 'union' implementation returns the union of two polygons. The algorithm to determine
the union was adapted from "Efficient clipping of efficient polygons," by Greiner and
Hormann (1998). DOI: https://doi.org/10.1145/274363.274364 =#
function _union(
    ::TraitTarget{GI.PolygonTrait}, ::Type{T},
    ::GI.PolygonTrait, poly_a,
    ::GI.PolygonTrait, poly_b;
    exact, kwargs...,
) where T
    # First, I get the exteriors of the two polygons
    ext_a = GI.getexterior(poly_a)
    ext_b = GI.getexterior(poly_b)
    # Then, I get the union of the exteriors
    a_list, b_list, a_idx_list = _build_ab_list(T, ext_a, ext_b, _union_delay_cross_f, _union_delay_bounce_f; exact)
    polys = _trace_polynodes(T, a_list, b_list, a_idx_list, _union_step, poly_a, poly_b)
    n_pieces = length(polys)
    # Check if one polygon totally within other and if so, return the larger polygon
    a_in_b, b_in_a = false, false
    if n_pieces == 0 # no crossing points, determine if either poly is inside the other
        a_in_b, b_in_a = _find_non_cross_orientation(a_list, b_list, ext_a, ext_b; exact)
        if a_in_b
            push!(polys, GI.Polygon([svpoints(ext_b, T)]))
        elseif b_in_a
            push!(polys,  GI.Polygon([svpoints(ext_a, T)]))
        else
            push!(polys, svpoints(poly_a, T))
            push!(polys, svpoints(poly_b, T))
            return polys
        end
    elseif n_pieces > 1
        #= extra polygons are holes (n_pieces == 1 is the desired state) and since
        holes are formed by regions exterior to both poly_a and poly_b, they can't interact
        with pre-existing holes =#
        sort!(polys, by = area, rev = true)  # sort by area so first element is the exterior
        # the first element is the exterior, the rest are holes
        @views append!(polys[1].geom, (GI.getexterior(p) for p in polys[2:end]))
        keepat!(polys, 1)
    end
    # Add in holes
    if GI.nhole(poly_a) != 0 || GI.nhole(poly_b) != 0
<<<<<<< HEAD
        _add_union_holes!(T, polys, a_in_b, b_in_a, poly_a, poly_b)
=======
        _add_union_holes!(polys, a_in_b, b_in_a, poly_a, poly_b; exact)
>>>>>>> ec6090eb
    end
    # Remove uneeded collinear points on same edge
    _remove_collinear_points!(polys, [false], poly_a, poly_b)
    return polys
end

# # Helper functions for Unions with Greiner and Hormann Polygon Clipping

#= When marking the crossing status of a delayed crossing, the chain start point is crossing
when the start point is a entry point and is a bouncing point when the start point is an
exit point. The end of the chain has the opposite crossing / bouncing status. =#
_union_delay_cross_f(x) = (x, !x)

#= When marking the crossing status of a delayed bouncing, the chain start and end points
are bouncing if the current polygon's adjacent edges are within the non-tracing polygon. If
the edges are outside then the chain endpoints are marked as crossing. x is a boolean
representing if the edges are inside or outside of the polygon. =#
_union_delay_bounce_f(x, _) = !x

#= When tracing polygons, step backwards if the most recent intersection point was an entry
point, else step forwards where x is the entry/exit status. =#
_union_step(x, _) = x ? (-1) : 1

#= Add holes from two polygons to the exterior polygon formed by their union. If adding the
the holes reveals that the polygons aren't actually intersecting, return the original
polygons. =#
<<<<<<< HEAD
function _add_union_holes!(::Type{T}, polys, a_in_b, b_in_a, poly_a, poly_b) where T
    if a_in_b
        _add_union_holes_contained_polys!(T, polys, poly_a, poly_b)
    elseif b_in_a
        _add_union_holes_contained_polys!(T, polys, poly_b, poly_a)
=======
function _add_union_holes!(polys, a_in_b, b_in_a, poly_a, poly_b; exact)
    if a_in_b
        _add_union_holes_contained_polys!(polys, poly_a, poly_b; exact)
    elseif b_in_a
        _add_union_holes_contained_polys!(polys, poly_b, poly_a; exact)
>>>>>>> ec6090eb
    else  # Polygons intersect, but neither is contained in the other
        n_a_holes = GI.nhole(poly_a)
        ext_poly_a = GI.Polygon(SA.SVector(GI.getexterior(poly_a)))
        ext_poly_b = GI.Polygon(SA.SVector(GI.getexterior(poly_b)))
        #= Start with poly_b when comparing with holes from poly_a and then switch to poly_a
        to compare with holes from poly_b. For current_poly, use ext_poly_b to avoid
        repeating overlapping holes in poly_a and poly_b =#
        curr_exterior_poly = n_a_holes > 0 ? ext_poly_b : ext_poly_a
        current_poly = n_a_holes > 0 ? ext_poly_b : poly_a
        # Loop over all holes in both original polygons
        for (i, ih) in enumerate(Iterators.flatten((GI.gethole(poly_a), GI.gethole(poly_b))))
            in_ext, _, _ = _line_polygon_interactions(ih, curr_exterior_poly; exact, closed_line = true)
            if !in_ext
                #= if the hole isn't in the overlapping region between the two polygons, add
                the hole to the resulting polygon as we know it can't interact with any
                other holes =#
                push!(polys[1].geom, svpoints(ih, T))
            else
                #= if the hole is at least partially in the overlapping region, take the
                difference of the hole from the polygon it didn't originate from - note that
                when current_poly is poly_a this includes poly_a holes so overlapping holes
                between poly_a and poly_b within the overlap are added, in addition to all
                holes in non-overlapping regions =#
                h_poly = GI.Polygon(SA.SVector(ih))
                new_holes = difference(h_poly, current_poly, T; target = GI.PolygonTrait())
                append!(polys[1].geom, (GI.getexterior(new_h) for new_h in new_holes))
            end
            if i == n_a_holes
                curr_exterior_poly = ext_poly_a
                current_poly = poly_a
            end
        end
    end
    return
end

#= Add holes holes to the union of two polygons where one of the original polygons was
inside of the other. If adding the the holes reveal that the polygons aren't actually
intersecting, return the original polygons.=#
<<<<<<< HEAD
function _add_union_holes_contained_polys!(::Type{T}, polys, interior_poly, exterior_poly) where T
    union_poly = polys[1]
    ext_int_ring = GI.getexterior(interior_poly)
    for (i, ih) in enumerate(GI.gethole(exterior_poly))
        poly_ih = GI.Polygon(SA.SVector(ih))
        in_ih, on_ih, out_ih = _line_polygon_interactions(ext_int_ring, poly_ih; closed_line = true)
=======
function _add_union_holes_contained_polys!(polys, interior_poly, exterior_poly; exact)
    union_poly = polys[1]
    ext_int_ring = GI.getexterior(interior_poly)
    for (i, ih) in enumerate(GI.gethole(exterior_poly))
        poly_ih = GI.Polygon(StaticArrays.SVector(ih))
        in_ih, on_ih, out_ih = _line_polygon_interactions(ext_int_ring, poly_ih; exact, closed_line = true)
>>>>>>> ec6090eb
        if in_ih  # at least part of interior polygon exterior is within the ith hole
            if !on_ih && !out_ih
                #= interior polygon is completly within the ith hole - polygons aren't
                touching and do not actually form a union =#
                polys[1] = svpoints(interior_poly, T)
                push!(polys, svpoints(exterior_poly, T))
                return polys
            else
                #= interior polygon is partially within the ith hole - area of interior
                polygon reduces the size of the hole =#
                new_holes = difference(poly_ih, interior_poly, T; target = GI.PolygonTrait())
                append!(union_poly.geom, (GI.getexterior(new_h) for new_h in new_holes))
            end
        else  # none of interior polygon exterior is within the ith hole
            if !out_ih
                #= interior polygon's exterior is the same as the ith hole - polygons do
                form a union, but do not overlap so all holes stay in final polygon =#
                append!(union_poly.geom, Iterators.map(Base.Fix2(svpoints, T), Iterators.drop(GI.gethole(exterior_poly), i)))
                append!(union_poly.geom, Iterators.map(Base.Fix2(svpoints, T), GI.gethole(interior_poly)))
                return polys
            else
                #= interior polygon's exterior is outside of the ith hole - the interior
                polygon could either be disjoint from the hole, or contain the hole =#
<<<<<<< HEAD
                ext_int_poly = GI.Polygon(SA.SVector(ext_int_ring))
                in_int, _, _ = _line_polygon_interactions(ih, ext_int_poly; closed_line = true)
=======
                ext_int_poly = GI.Polygon(StaticArrays.SVector(ext_int_ring))
                in_int, _, _ = _line_polygon_interactions(ih, ext_int_poly; exact, closed_line = true)
>>>>>>> ec6090eb
                if in_int
                    #= interior polygon contains the hole - overlapping holes between the
                    interior and exterior polygons will be added =#
                    for jh in GI.gethole(interior_poly)
                        poly_jh = GI.Polygon(SA.SVector(jh))
                        if intersects(poly_ih, poly_jh)
                            new_holes = intersection(poly_ih, poly_jh, T; target = GI.PolygonTrait())
                            append!(union_poly.geom, (GI.getexterior(new_h) for new_h in new_holes))
                        end
                    end
                else
                    #= interior polygon and the exterior polygon are disjoint - add the ith
                    hole as it is not covered by the interior polygon =#
                    push!(union_poly.geom, svpoints(ih, T))
                end
            end
        end
    end
    return
end

#= Polygon with multipolygon union - note that all sub-polygons of `multipoly_b` will be
included, unioning these sub-polygons with `poly_a` where they intersect. Unless specified
with `fix_multipoly = nothing`, `multipolygon_b` will be validated using the given (default
is `UnionIntersectingPolygons()`) correction. =#
function _union(
    target::TraitTarget{GI.PolygonTrait}, ::Type{T},
    ::GI.PolygonTrait, poly_a,
    ::GI.MultiPolygonTrait, multipoly_b;
    fix_multipoly = UnionIntersectingPolygons(), kwargs...,
) where T
    if !isnothing(fix_multipoly) # Fix multipoly_b to prevent repeated regions in the output
        multipoly_b = fix_multipoly(multipoly_b, T)
    end
    polys = [svpoints(poly_a, T)]
    for poly_b in GI.getpolygon(multipoly_b)
        if intersects(polys[1], poly_b)
            # If polygons intersect and form a new polygon, swap out polygon
            new_polys = union(polys[1], poly_b, T; target)
            if length(new_polys) > 1 # case where they intersect by just one point
                push!(polys, svpoints(poly_b, T))  # add poly_b to list
            else
                polys[1] = new_polys[1]
            end
        else
            # If they don't intersect, poly_b is now a part of the union as its own polygon
            push!(polys, svpoints(poly_b, T))
        end
    end
    return polys
end

#= Multipolygon with polygon union is equivalent to taking the union of the poylgon with the
multipolygon and thus simply switches the order of operations and calls the above method. =#
_union(
    target::TraitTarget{GI.PolygonTrait}, ::Type{T},
    ::GI.MultiPolygonTrait, multipoly_a,
    ::GI.PolygonTrait, poly_b;
    kwargs...,
) where T = union(poly_b, multipoly_a, T; target, kwargs...)

#= Multipolygon with multipolygon union - note that all of the sub-polygons of `multipoly_a`
and the sub-polygons of `multipoly_b` are included and combined together where there are
intersections. Unless specified with `fix_multipoly = nothing`, `multipolygon_b` will be
validated using the given (default is `UnionIntersectingPolygons()`) correction. =#
function _union(
    target::TraitTarget{GI.PolygonTrait}, ::Type{T},
    ::GI.MultiPolygonTrait, multipoly_a,
    ::GI.MultiPolygonTrait, multipoly_b;
    fix_multipoly = UnionIntersectingPolygons(), kwargs...,
) where T
    if !isnothing(fix_multipoly) # Fix multipoly_b to prevent repeated regions in the output
        multipoly_b = fix_multipoly(multipoly_b, T)
        fix_multipoly = nothing
    end
    multipolys = multipoly_b
    local polys
    for poly_a in GI.getpolygon(multipoly_a)
        polys = union(poly_a, multipolys, T; target, fix_multipoly)
        multipolys = GI.MultiPolygon(polys)
    end
    return polys
end

# Many type and target combos aren't implemented
function _union(
    ::TraitTarget{Target}, ::Type{T},
    trait_a::GI.AbstractTrait, geom_a,
    trait_b::GI.AbstractTrait, geom_b;
    kwargs...
) where {Target,T}
    throw(ArgumentError("Union between $trait_a and $trait_b with target $Target isn't implemented yet."))
    return nothing
end<|MERGE_RESOLUTION|>--- conflicted
+++ resolved
@@ -81,11 +81,7 @@
     end
     # Add in holes
     if GI.nhole(poly_a) != 0 || GI.nhole(poly_b) != 0
-<<<<<<< HEAD
-        _add_union_holes!(T, polys, a_in_b, b_in_a, poly_a, poly_b)
-=======
-        _add_union_holes!(polys, a_in_b, b_in_a, poly_a, poly_b; exact)
->>>>>>> ec6090eb
+        _add_union_holes!(T, polys, a_in_b, b_in_a, poly_a, poly_b; exact)
     end
     # Remove uneeded collinear points on same edge
     _remove_collinear_points!(polys, [false], poly_a, poly_b)
@@ -112,19 +108,11 @@
 #= Add holes from two polygons to the exterior polygon formed by their union. If adding the
 the holes reveals that the polygons aren't actually intersecting, return the original
 polygons. =#
-<<<<<<< HEAD
-function _add_union_holes!(::Type{T}, polys, a_in_b, b_in_a, poly_a, poly_b) where T
+function _add_union_holes!(::Type{T}, polys, a_in_b, b_in_a, poly_a, poly_b; exact) where T
     if a_in_b
-        _add_union_holes_contained_polys!(T, polys, poly_a, poly_b)
+        _add_union_holes_contained_polys!(T, polys, poly_a, poly_b; exact)
     elseif b_in_a
-        _add_union_holes_contained_polys!(T, polys, poly_b, poly_a)
-=======
-function _add_union_holes!(polys, a_in_b, b_in_a, poly_a, poly_b; exact)
-    if a_in_b
-        _add_union_holes_contained_polys!(polys, poly_a, poly_b; exact)
-    elseif b_in_a
-        _add_union_holes_contained_polys!(polys, poly_b, poly_a; exact)
->>>>>>> ec6090eb
+        _add_union_holes_contained_polys!(T, polys, poly_b, poly_a; exact)
     else  # Polygons intersect, but neither is contained in the other
         n_a_holes = GI.nhole(poly_a)
         ext_poly_a = GI.Polygon(SA.SVector(GI.getexterior(poly_a)))
@@ -164,21 +152,12 @@
 #= Add holes holes to the union of two polygons where one of the original polygons was
 inside of the other. If adding the the holes reveal that the polygons aren't actually
 intersecting, return the original polygons.=#
-<<<<<<< HEAD
-function _add_union_holes_contained_polys!(::Type{T}, polys, interior_poly, exterior_poly) where T
+function _add_union_holes_contained_polys!(::Type{T}, polys, interior_poly, exterior_poly; exact) where T
     union_poly = polys[1]
     ext_int_ring = GI.getexterior(interior_poly)
     for (i, ih) in enumerate(GI.gethole(exterior_poly))
         poly_ih = GI.Polygon(SA.SVector(ih))
-        in_ih, on_ih, out_ih = _line_polygon_interactions(ext_int_ring, poly_ih; closed_line = true)
-=======
-function _add_union_holes_contained_polys!(polys, interior_poly, exterior_poly; exact)
-    union_poly = polys[1]
-    ext_int_ring = GI.getexterior(interior_poly)
-    for (i, ih) in enumerate(GI.gethole(exterior_poly))
-        poly_ih = GI.Polygon(StaticArrays.SVector(ih))
         in_ih, on_ih, out_ih = _line_polygon_interactions(ext_int_ring, poly_ih; exact, closed_line = true)
->>>>>>> ec6090eb
         if in_ih  # at least part of interior polygon exterior is within the ith hole
             if !on_ih && !out_ih
                 #= interior polygon is completly within the ith hole - polygons aren't
@@ -202,13 +181,8 @@
             else
                 #= interior polygon's exterior is outside of the ith hole - the interior
                 polygon could either be disjoint from the hole, or contain the hole =#
-<<<<<<< HEAD
                 ext_int_poly = GI.Polygon(SA.SVector(ext_int_ring))
-                in_int, _, _ = _line_polygon_interactions(ih, ext_int_poly; closed_line = true)
-=======
-                ext_int_poly = GI.Polygon(StaticArrays.SVector(ext_int_ring))
                 in_int, _, _ = _line_polygon_interactions(ih, ext_int_poly; exact, closed_line = true)
->>>>>>> ec6090eb
                 if in_int
                     #= interior polygon contains the hole - overlapping holes between the
                     interior and exterior polygons will be added =#
