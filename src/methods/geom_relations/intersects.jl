# # Intersection checks

export intersects

#=
## What is `intersects`?

The intersects function checks if a given geometry intersects with another
geometry, or in other words, the either the interiors or boundaries of the two
geometries intersect.

To provide an example, consider these two lines:
```@example intersects_intersection
import GeometryOps as GO
import GeoInterface as GI
using Makie
using CairoMakie

line1 = GI.Line([(124.584961,-12.768946), (126.738281,-17.224758)])
line2 = GI.Line([(123.354492,-15.961329), (127.22168,-14.008696)])
f, a, p = lines(GI.getpoint(line1))
lines!(GI.getpoint(line2))
f
```
We can see that they intersect, so we expect intersects to return true, and we
can visualize the intersection point in red.
```@example intersects_intersection
<<<<<<< HEAD
GO.intersects(line1, line2)  # return true
=======
GO.intersects(line1, line2)  # true
>>>>>>> 249cef4a
```

## Implementation

This is the GeoInterface-compatible implementation.

Given that intersects is the exact opposite of disjoint, we simply pass the two
inputs variables, swapped in order, to disjoint.
=#
"""
    intersects(geom1, geom2)::Bool

Return true if the interiors or boundaries of the two geometries interact.

`intersects` returns the exact opposite result of `disjoint`.

## Example

```jldoctest
import GeoInterface as GI, GeometryOps as GO

line1 = GI.Line([(124.584961,-12.768946), (126.738281,-17.224758)])
line2 = GI.Line([(123.354492,-15.961329), (127.22168,-14.008696)])
GO.intersects(line1, line2)

# output
true
```
"""
intersects(geom1, geom2) = !disjoint(geom1, geom2)


#= Returns true if there is at least one intersection between edges within the
two lists of edges. =#
function _line_intersects(
    edges_a::Vector{Edge},
    edges_b::Vector{Edge}
)
    # Extents.intersects(to_extent(edges_a), to_extent(edges_b)) || return false
    for edge_a in edges_a
        for edge_b in edges_b
            _line_intersects(edge_a, edge_b) && return true 
        end
    end
    return false
end

# Returns true if there is at least one intersection between two edges.
function _line_intersects(edge_a::Edge, edge_b::Edge)
    meet_type = ExactPredicates.meet(edge_a..., edge_b...)
    return meet_type == 0 || meet_type == 1
end<|MERGE_RESOLUTION|>--- conflicted
+++ resolved
@@ -25,11 +25,7 @@
 We can see that they intersect, so we expect intersects to return true, and we
 can visualize the intersection point in red.
 ```@example intersects_intersection
-<<<<<<< HEAD
-GO.intersects(line1, line2)  # return true
-=======
 GO.intersects(line1, line2)  # true
->>>>>>> 249cef4a
 ```
 
 ## Implementation
