--- conflicted
+++ resolved
@@ -268,13 +268,9 @@
 
 function _inner_line_polygon_process(
     line, polygon;
-    closed_line=false,
     in_allow, on_allow, out_allow,
     in_require, on_require, out_require,
-<<<<<<< HEAD
     exact, closed_line = false,
-=======
->>>>>>> 0a827fb7
 )
     in_req_met = !in_require
     on_req_met = !on_require
@@ -685,13 +681,6 @@
         end
     end
     return in_poly, on_poly, out_poly
-<<<<<<< HEAD
-=======
-end
-
-function _point_in_extent(p, extent::Extents.Extent)
-    (x1, x2), (y1, y2) = extent.X, extent.Y
-    return x1 ≤ GI.x(p) ≤ x2 && y1 ≤ GI.y(p) ≤ y2
 end
 
 # Disjoint extent optimisation: skip work based on geom extent intersection
@@ -716,5 +705,4 @@
         true, false
     end
     return skip, returnval
->>>>>>> 0a827fb7
 end