--- conflicted
+++ resolved
@@ -345,9 +345,7 @@
         y = py + t * ry
         return (x, y), (t, u)
     end
-<<<<<<< HEAD
-
-    return nothing
+    return nothing, nothing
 end
 
 mutable struct node
@@ -355,7 +353,4 @@
     inter::Bool
     neighbor::Int
     ent_exit::Bool
-=======
-    return nothing, nothing
->>>>>>> 38dc5ed9
 end