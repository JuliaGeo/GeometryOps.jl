--- conflicted
+++ resolved
@@ -91,24 +91,6 @@
 multipolygon = polygonize(>(0.5), A);
 ```
 """
-<<<<<<< HEAD
-polygonize(A::AbstractMatrix, ::Type{T} = Float64; kw...) where T = polygonize(axes(A)..., A, T; kw...) 
-
-function polygonize(xs, ys, A::AbstractMatrix, ::Type{T} = Float64; minpoints=10) where T
-    ## This function uses a lazy map to get contours.  
-    contours = Iterators.map(get_contours(A)) do contour
-        map(contour) do xy
-            x, y = Tuple(xy)
-            _sv_point((xs[x], ys[y]), T)
-        end
-    end
-    ## If we filter off the minimum points, then it's a hair more efficient
-    ## not to convert contours with length < missingpoints to polygons.
-    if minpoints > 1
-        contours = Iterators.filter(contours) do contour
-            length(contour) > minpoints
-        end
-=======
 polygonize(A::AbstractMatrix{Bool}; kw...) = polygonize(identity, A; kw...)
 polygonize(f::Base.Callable, A::AbstractMatrix; kw...) = polygonize(f, axes(A)..., A; kw...)
 polygonize(A::AbstractMatrix; kw...) = polygonize(axes(A)..., A; kw...)
@@ -126,7 +108,6 @@
         _polygonize(f, xs, ys, A; kw...) 
     else
         _polygonize_featurecollection(f, xs, ys, A; kw...) 
->>>>>>> ec6090eb
     end
     return [GI.Polygon([c]) for c in contours]
 end
