--- conflicted
+++ resolved
@@ -11,11 +11,8 @@
 @testset "GeometryOps.jl" begin
     @testset "Primitives" begin include("primitives.jl") end
     @testset "Signed Area" begin include("methods/signed_area.jl") end
-<<<<<<< HEAD
     @testset "Barycentric coordinate operations" begin include("methods/barycentric.jl") end
-=======
-    @testset "reproject" begin include("transformations/reproject.jl") end
-    @testset "flip" begin include("transformations/flip.jl") end
-    @testset "simplify" begin include("transformations/simplify.jl") end
->>>>>>> 2e99d8b1
+    @testset "Reproject" begin include("transformations/reproject.jl") end
+    @testset "Flip" begin include("transformations/flip.jl") end
+    @testset "Simplify" begin include("transformations/simplify.jl") end
 end