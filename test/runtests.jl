--- conflicted
+++ resolved
@@ -30,12 +30,8 @@
     # Clipping
     @testset "Coverage" begin include("methods/clipping/coverage.jl") end
     @testset "Cut" begin include("methods/clipping/cut.jl") end
-<<<<<<< HEAD
-    # @testset "Polygon Clipping" begin include("methods/clipping/polygon_clipping.jl") end
-=======
     @testset "Intersection Point" begin include("methods/clipping/intersection_points.jl") end
     @testset "Polygon Clipping" begin include("methods/clipping/polygon_clipping.jl") end
->>>>>>> 14ab5c87
     # Transformations
     @testset "Embed Extent" begin include("transformations/extent.jl") end
     @testset "Reproject" begin include("transformations/reproject.jl") end
