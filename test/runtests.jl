using GeometryOps
using Test

using GeometryOps.GeoInterface
using GeometryOps.GeometryBasics
using ArchGDAL
using LibGEOS
using Random, Distributions

const GI = GeoInterface
const AG = ArchGDAL
const LG = LibGEOS
const GO = GeometryOps

@testset "GeometryOps.jl" begin
    @testset "Primitives" begin include("primitives.jl") end
    # Methods
    @testset "Area" begin include("methods/area.jl") end
    @testset "Barycentric coordinate operations" begin include("methods/barycentric.jl") end
    @testset "Bools" begin include("methods/bools.jl") end
    @testset "Centroid" begin include("methods/centroid.jl") end
    @testset "Distance" begin include("methods/distance.jl") end
    @testset "Equals" begin include("methods/equals.jl") end
<<<<<<< HEAD
    @testset "Geom in geom" begin include("methods/geom_in_geom.jl") end
    @testset "Geom on geom" begin include("methods/geom_on_geom.jl") end
    @testset "Intersect" begin include("methods/intersects.jl") end
    @testset "Signed Area" begin include("methods/signed_area.jl") end
    @testset "Overlaps" begin include("methods/overlaps.jl") end
    include("methods/clipping/clipping_test_utils.jl")
    @testset "Intersection" begin include("methods/clipping/intersection.jl") end
    @testset "Union" begin include("methods/clipping/union.jl") end
    @testset "Difference" begin include("methods/clipping/difference.jl") end
=======
    @testset "DE-9IM Geom Relations" begin include("methods/geom_relations.jl") end
>>>>>>> 49189272
    # Transformations
    @testset "Embed Extent" begin include("transformations/extent.jl") end
    @testset "Reproject" begin include("transformations/reproject.jl") end
    @testset "Flip" begin include("transformations/flip.jl") end
    @testset "Simplify" begin include("transformations/simplify.jl") end
    @testset "Transform" begin include("transformations/transform.jl") end
end<|MERGE_RESOLUTION|>--- conflicted
+++ resolved
@@ -19,21 +19,14 @@
     @testset "Barycentric coordinate operations" begin include("methods/barycentric.jl") end
     @testset "Bools" begin include("methods/bools.jl") end
     @testset "Centroid" begin include("methods/centroid.jl") end
+    @testset "DE-9IM Geom Relations" begin include("methods/geom_relations.jl") end
     @testset "Distance" begin include("methods/distance.jl") end
     @testset "Equals" begin include("methods/equals.jl") end
-<<<<<<< HEAD
-    @testset "Geom in geom" begin include("methods/geom_in_geom.jl") end
-    @testset "Geom on geom" begin include("methods/geom_on_geom.jl") end
-    @testset "Intersect" begin include("methods/intersects.jl") end
-    @testset "Signed Area" begin include("methods/signed_area.jl") end
-    @testset "Overlaps" begin include("methods/overlaps.jl") end
-    include("methods/clipping/clipping_test_utils.jl")
+    # Clipping
+    @testset "Difference" begin include("methods/clipping/difference.jl") end
     @testset "Intersection" begin include("methods/clipping/intersection.jl") end
     @testset "Union" begin include("methods/clipping/union.jl") end
-    @testset "Difference" begin include("methods/clipping/difference.jl") end
-=======
-    @testset "DE-9IM Geom Relations" begin include("methods/geom_relations.jl") end
->>>>>>> 49189272
+    @testset "Clipping Utils" begin include("methods/clipping/clipping_test_utils.jl") end
     # Transformations
     @testset "Embed Extent" begin include("transformations/extent.jl") end
     @testset "Reproject" begin include("transformations/reproject.jl") end
