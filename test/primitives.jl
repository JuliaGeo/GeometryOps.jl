using Test

import ArchGDAL as AG
import GeometryBasics as GB 
import GeoFormatTypes as GFT
import GeometryOps as GO 
import GeoInterface as GI
import LibGEOS as LG
import Proj
import Shapefile
import DataFrames, Tables, DataAPI
using Downloads: download
using ..TestHelpers

pv1 = [(1, 2), (3, 4), (5, 6), (1, 2)]
pv2 = [(3, 4), (5, 6), (6, 7), (3, 4)]
lr1 = GI.LinearRing(pv1)
lr2 =  GI.LinearRing(pv2)
poly = GI.Polygon([lr1, lr2])

@testset "apply" begin

    @testset_implementations "apply flip" begin
        flipped_poly = GO.apply(GI.PointTrait, $poly) do p
            (GI.y(p), GI.x(p))
        end
        @test flipped_poly == GI.Polygon([GI.LinearRing([(2, 1), (4, 3), (6, 5), (2, 1)]), 
                                          GI.LinearRing([(4, 3), (6, 5), (7, 6), (4, 3)])])
    end

    @testset "Tables.jl support" begin
        # check to account for missing data
        missing_or_equal(x, y) = (ismissing(x) && ismissing(y)) || (x == y)
        # file setup
        mktempdir() do dir
        cd(dir) do
            try
            download("https://rawcdn.githack.com/nvkelso/natural-earth-vector/v5.1.2/110m_cultural/ne_110m_admin_0_countries.shp", "countries.shp")
            download("https://rawcdn.githack.com/nvkelso/natural-earth-vector/v5.1.2/110m_cultural/ne_110m_admin_0_countries.shx", "countries.shx")
            download("https://rawcdn.githack.com/nvkelso/natural-earth-vector/v5.1.2/110m_cultural/ne_110m_admin_0_countries.dbf", "countries.dbf")
            download("https://rawcdn.githack.com/nvkelso/natural-earth-vector/v5.1.2/110m_cultural/ne_110m_admin_0_countries.prj", "countries.prj")
            catch e
                @warn "Failed to download shapefiles" exception=(e, catch_backtrace())
            else
                countries_table = Shapefile.Table("countries.shp")

                @testset "Shapefile" begin
                    centroid_table = GO.apply(GO.centroid, GO.TraitTarget(GI.PolygonTrait(), GI.MultiPolygonTrait()), countries_table);
                    centroid_geometry = centroid_table.geometry
                    # Test that the centroids are correct
                    @test all(centroid_geometry .== GO.centroid.(countries_table.geometry))
                    @testset "Columns are preserved" begin  
                        for column in Iterators.filter(!=(:geometry), GO.Tables.columnnames(countries_table))
                            @test all(missing_or_equal.(GO.Tables.getcolumn(centroid_table, column), GO.Tables.getcolumn(countries_table, column)))
                        end
                    end
                end

<<<<<<< HEAD
            @testset "DataFrames" begin
                countries_df = DataFrames.DataFrame(countries_table)
                GO.DataAPI.metadata!(countries_df, "note metadata", "note metadata value"; style = :note)
                GO.DataAPI.metadata!(countries_df, "default metadata", "default metadata value"; style = :default)
                centroid_df = GO.apply(GO.centroid, GO.TraitTarget(GI.PolygonTrait(), GI.MultiPolygonTrait()), countries_df; crs = GFT.EPSG(3031));
                # Test that the Tables.jl materializer is used
                @test centroid_df isa DataFrames.DataFrame
                # Test that the centroids are correct
                @test all(centroid_df.geometry .== GO.centroid.(countries_df.geometry))
                @testset "Columns are preserved" begin  
                    for column in filter(!=(:geometry), GO.Tables.columnnames(countries_df))
                        @test all(missing_or_equal.(centroid_df[!, column], countries_df[!, column]))
=======
                @testset "DataFrames" begin
                    countries_df = DataFrames.DataFrame(countries_table)
                    GO.DataAPI.metadata!(countries_df, "note metadata", "note metadata value"; style = :note)
                    GO.DataAPI.metadata!(countries_df, "default metadata", "default metadata value"; style = :default)
                    centroid_df = GO.apply(GO.centroid, GO.TraitTarget(GI.PolygonTrait(), GI.MultiPolygonTrait()), countries_df; crs = GFT.EPSG(3031));
                    @test centroid_df isa DataFrames.DataFrame
                    centroid_geometry = centroid_df.geometry
                    # Test that the centroids are correct
                    @test all(centroid_geometry .== GO.centroid.(countries_df.geometry))
                    @testset "Columns are preserved" begin  
                        for column in Iterators.filter(!=(:geometry), GO.Tables.columnnames(countries_df))
                            @test all(missing_or_equal.(centroid_df[!, column], countries_df[!, column]))
                        end
                    end
                    @testset "Metadata preservation (or not)" begin
                        @test DataAPI.metadata(centroid_df, "note metadata") == "note metadata value"
                        @test !("default metadata" in DataAPI.metadatakeys(centroid_df))
                        @test DataAPI.metadata(centroid_df, "GEOINTERFACE:geometrycolumns") == (:geometry,)
                        @test DataAPI.metadata(centroid_df, "GEOINTERFACE:crs") == GFT.EPSG(3031)
>>>>>>> e7e52401
                    end
                end
                @testset "Multiple geometry columns in metadata" begin
                    # set up a dataframe with multiple geometry columns
                    countries_df2 = deepcopy(countries_df)
                    countries_df2.centroid = GO.centroid.(countries_df2.geometry)
                    GI.DataAPI.metadata!(countries_df2, "GEOINTERFACE:geometrycolumns", (:geometry, :centroid); style = :note)
                    transformed = GO.transform(p -> p .+ 3, countries_df2)
                    @test GI.DataAPI.metadata(transformed, "GEOINTERFACE:geometrycolumns") == (:geometry, :centroid)
                    @test GI.DataAPI.metadata(transformed, "GEOINTERFACE:crs") == GI.crs(countries_table)
                    # Test that the transformation was actually applied to both geometry columns.
                    @test all(map(zip(countries_df2.geometry, transformed.geometry)) do (o, n)
                        GO.equals(GO.transform(p -> p .+ 3, o), n)
                    end)
                    @test all(map(zip(countries_df2.centroid, transformed.centroid)) do (o, n)
                        any(isnan, o) || GO.equals(GO.transform(p -> p .+ 3, o), n)
                    end)
                end
            end
        end
        end
        @testset "Wrong geometry column kwarg" begin
            tab = Tables.dictcolumntable((; geometry = [(1, 2), (3, 4), (5, 6)], other = [1, 2, 3]))
            @test_throws "got a Float64" GO.transform(identity, tab; geometrycolumn = 1000.0)
            @test_throws "but the table has columns" GO.transform(identity, tab; geometrycolumn = :somethingelse)
        end
    end
end

@testset "unwrap" begin
    flipped_vectors = GO.unwrap(GI.PointTrait, poly) do p
        (GI.y(p), GI.x(p))
    end

    @test flipped_vectors == [[(2, 1), (4, 3), (6, 5), (2, 1)], [(4, 3), (6, 5), (7, 6), (4, 3)]]
end

@testset "flatten" begin
    very_wrapped = [[GI.FeatureCollection([GI.Feature(poly; properties=(;))])]]
    @test GO._tuple_point.(GO.flatten(GI.PointTrait, very_wrapped)) == vcat(pv1, pv2)
    @test collect(GO.flatten(GI.AbstractCurveTrait, [poly])) == [lr1, lr2]
    @test collect(GO.flatten(GI.x, GI.PointTrait, very_wrapped)) == first.(vcat(pv1, pv2))
    @testset "flatten with tables" begin
        # Construct a simple table with a geometry column
        geom_column = [GI.Point(1.0,1.0), GI.Point(2.0,2.0), GI.Point(3.0,3.0)]
        table = (geometry = geom_column, id = [1, 2, 3])
        
        # Test flatten on the table
        flattened = collect(GO.flatten(GI.PointTrait, table))
        
        @test length(flattened) == 3
        @test all(p isa GI.Point for p in flattened)
        @test flattened == geom_column
        
        # Test flatten with a function
        flattened_coords = collect(GO.flatten(p -> (GI.x(p), GI.y(p)), GI.PointTrait, table))
        
        @test length(flattened_coords) == 3
        @test all(c isa Tuple{Float64,Float64} for c in flattened_coords)
        @test flattened_coords == [(1.0,1.0), (2.0,2.0), (3.0,3.0)]
    end
end

@testset "reconstruct" begin
    revlr1 =  GI.LinearRing(reverse(pv2))
    revlr2 = GI.LinearRing(reverse(pv1))
    revpoly = GI.Polygon([revlr1, revlr2])
    points = collect(GO.flatten(GI.PointTrait, poly))
    reconstructed = GO.reconstruct(poly, reverse(points))
    @test reconstructed == revpoly
    @test reconstructed isa GI.Polygon


    revlr1 = GI.LineString(GB.Point.(reverse(pv2)))
    revlr2 = GI.LineString(GB.Point.(reverse(pv1)))
    revpoly = GI.Polygon([revlr1, revlr2])
    gb_lr1 = GB.LineString(GB.Point.(pv1))
    gb_lr2 = GB.LineString(GB.Point.(pv2))
    gb_poly = GB.Polygon(gb_lr1, [gb_lr2])
    gb_points = collect(GO.flatten(GI.PointTrait, gb_poly))
    gb_reconstructed = GO.reconstruct(gb_poly, reverse(gb_points))
    @test gb_reconstructed == revpoly
    @test gb_reconstructed isa GI.Polygon
end<|MERGE_RESOLUTION|>--- conflicted
+++ resolved
@@ -56,7 +56,6 @@
                     end
                 end
 
-<<<<<<< HEAD
             @testset "DataFrames" begin
                 countries_df = DataFrames.DataFrame(countries_table)
                 GO.DataAPI.metadata!(countries_df, "note metadata", "note metadata value"; style = :note)
@@ -69,27 +68,6 @@
                 @testset "Columns are preserved" begin  
                     for column in filter(!=(:geometry), GO.Tables.columnnames(countries_df))
                         @test all(missing_or_equal.(centroid_df[!, column], countries_df[!, column]))
-=======
-                @testset "DataFrames" begin
-                    countries_df = DataFrames.DataFrame(countries_table)
-                    GO.DataAPI.metadata!(countries_df, "note metadata", "note metadata value"; style = :note)
-                    GO.DataAPI.metadata!(countries_df, "default metadata", "default metadata value"; style = :default)
-                    centroid_df = GO.apply(GO.centroid, GO.TraitTarget(GI.PolygonTrait(), GI.MultiPolygonTrait()), countries_df; crs = GFT.EPSG(3031));
-                    @test centroid_df isa DataFrames.DataFrame
-                    centroid_geometry = centroid_df.geometry
-                    # Test that the centroids are correct
-                    @test all(centroid_geometry .== GO.centroid.(countries_df.geometry))
-                    @testset "Columns are preserved" begin  
-                        for column in Iterators.filter(!=(:geometry), GO.Tables.columnnames(countries_df))
-                            @test all(missing_or_equal.(centroid_df[!, column], countries_df[!, column]))
-                        end
-                    end
-                    @testset "Metadata preservation (or not)" begin
-                        @test DataAPI.metadata(centroid_df, "note metadata") == "note metadata value"
-                        @test !("default metadata" in DataAPI.metadatakeys(centroid_df))
-                        @test DataAPI.metadata(centroid_df, "GEOINTERFACE:geometrycolumns") == (:geometry,)
-                        @test DataAPI.metadata(centroid_df, "GEOINTERFACE:crs") == GFT.EPSG(3031)
->>>>>>> e7e52401
                     end
                 end
                 @testset "Multiple geometry columns in metadata" begin
