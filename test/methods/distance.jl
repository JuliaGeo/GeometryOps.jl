using Test
import GeoInterface as GI, GeometryOps as GO, LibGEOS as LG

pt1 = LG.Point([0.0, 0.0])
pt2 = LG.Point([0.0, 1.0])
pt3 = LG.Point([2.5, 2.5])
pt4 = LG.Point([3.0, 3.0])
pt5 = LG.Point([5.1, 5.0])
pt6 = LG.Point([3.0, 1.0])
pt7 = LG.Point([0.1, 4.9])
pt8 = LG.Point([2.0, 1.1])
pt9 = LG.Point([3.5, 3.1])
pt10 = LG.Point([10.0, 10.0])
pt11 = LG.Point([2.5, 7.0])

mpt1 = LG.MultiPoint([pt1, pt2, pt3])

l1 = LG.LineString([[0.0, 0.0], [0.0, 5.0], [5.0, 5.0]])

r1 = LG.LinearRing([[0.0, 0.0], [0.0, 5.0], [5.0, 5.0], [0.0, 0.0]])
r2 = LG.LinearRing([[0.0, 0.0], [0.0, 5.0], [5.0, 5.0], [5.0, 0.0], [0.0, 0.0]])
r3 = LG.LinearRing([[1.0, 1.0], [3.0, 2.0], [4.0, 1.0], [1.0, 1.0]])
r4 = LG.LinearRing([[4.0, 3.0], [3.0, 3.0], [4.0, 4.0], [4.0, 3.0]])
r5 = LG.LinearRing([[0.0, 6.0], [2.5, 8.0], [5.0, 6.0], [0.0, 6.0]])

p1 = LG.Polygon(r2, [r3, r4])
p2 = LG.Polygon(r5)

mp1 = LG.MultiPolygon([p1, p2])

c1 = LG.GeometryCollection([pt1, r1, p1])

<<<<<<< HEAD
@test_all_implementations "Where LinearRing exists" (pt1, pt2, pt3, pt4, pt5, r1, r2, r3, r4, r5) [LibGEOS, GeoInterface] begin
    # Point on linear ring
    @test GO.distance(pt1, r1) == LG.distance(pt1, r1)
    @test GO.distance(pt3, r1) == LG.distance(pt3, r1)
    # Point outside of linear ring
    @test GO.distance(pt5, r1) ≈ LG.distance(pt5, r1)
    # Point inside of hole created by linear ring
    @test GO.distance(pt3, r1) ≈ LG.distance(pt3, r1)
    @test GO.distance(pt4, r1) ≈ LG.distance(pt4, r1)
end

@test_all_implementations "Where GeometryCollection exists" (pt1, c1) [LibGEOS, ArchGDAL, GeoInterface] begin
    @test GO.distance(pt1, c1) == LG.distance(pt1, c1)
end

@test_all_implementations (pt1, pt2, pt3, pt4, pt5, pt6, pt7, pt8, pt9, pt10, pt11, mpt1, l1, p1, p2, mp1) begin
    # Point and Point
    
    # Distance from point to same point
    @test GO.distance(pt1, pt1) == LG.distance(pt1, pt1)
    # Distance from point to different point
    @test GO.distance(pt1, pt2) ≈ GO.distance(pt2, pt1) ≈ LG.distance(pt1, pt2)
    # Return types
    @test GO.distance(pt1, pt1) isa Float64
    @test GO.distance(pt1, pt1, Float32) isa Float32

    # Point and Line

    #Point on line vertex
    @test GO.distance(pt1, l1) ==  GO.distance(l1, pt1) == LG.distance(pt1, l1)
    # Point on line edge
    @test GO.distance(pt2, l1) ==  GO.distance(l1, pt2) == LG.distance(pt2, l1)
    # Point equidistant from both segments
    @test GO.distance(pt3, l1) ≈  GO.distance(l1, pt3) ≈ LG.distance(pt3, l1)
    # Point closer to one segment than another
    @test GO.distance(pt4, l1) ≈  GO.distance(l1, pt4) ≈ LG.distance(pt4, l1)
    # Return types
    @test GO.distance(pt1, l1) isa Float64
    @test GO.distance(pt1, l1, Float32) isa Float32

    # Point and Ring

    # Point and Polygon
    # Point on polygon exterior edge
    @test GO.distance(pt1, p1) == LG.distance(pt1, p1)
    @test GO.signed_distance(pt1, p1) == 0
    @test GO.distance(pt2, p1) == LG.distance(pt2, p1)
    # Point on polygon hole edge
    @test GO.distance(pt4, p1) == LG.distance(pt4, p1)
    @test GO.signed_distance(pt4, p1) == 0
    @test GO.distance(pt6, p1) == LG.distance(pt6, p1)
    # Point inside of polygon
    @test GO.distance(pt3, p1) == LG.distance(pt3, p1)
    @test GO.signed_distance(pt3, p1) ≈
        -(min(LG.distance(pt3, r2), LG.distance(pt3, r3), LG.distance(pt3, r4)))
    @test GO.distance(pt7, p1) == LG.distance(pt7, p1)
    @test GO.signed_distance(pt7, p1) ≈
        -(min(LG.distance(pt7, r2), LG.distance(pt7, r3), LG.distance(pt7, r4)))
    # Point outside of polyon exterior
    @test GO.distance(pt5, p1) ≈ LG.distance(pt5, p1)
    @test GO.signed_distance(pt5, p1) ≈ LG.distance(pt5, p1)
    # Point inside of polygon hole
    @test GO.distance(pt8, p1) ≈ LG.distance(pt8, p1)
    @test GO.signed_distance(pt8, p1) ≈ LG.distance(pt8, p1)
    @test GO.distance(pt9, p1) ≈ LG.distance(pt9, p1)
    # Return types
    @test GO.distance(pt1, p1) isa Float64
    @test GO.distance(pt1, p1, Float32) isa Float32

    # Point and MultiPoint
    @test GO.distance(pt4, mpt1) == LG.distance(pt4, mpt1)
    @test GO.distance(pt4, mpt1) isa Float64
    @test GO.distance(pt4, mpt1, Float32) isa Float32

    # Point and MultiPolygon
    # Point outside of either polygon
    @test GO.distance(pt5, mp1) ≈ LG.distance(pt5, mp1)
    @test GO.distance(pt10, mp1) ≈ LG.distance(pt10, mp1)
    # Point within one polygon
    @test GO.distance(pt3, mp1) == LG.distance(pt3, mp1)
    @test GO.signed_distance(pt3, mp1) ≈
        -(min(LG.distance(pt3, r2), LG.distance(pt3, r3), LG.distance(pt3, r4), LG.distance(pt3, r5)))
    @test GO.distance(pt11, mp1) == LG.distance(pt11, mp1)
    @test GO.signed_distance(pt11, mp1) ≈
        -(min(LG.distance(pt11, r2), LG.distance(pt11, r3), LG.distance(pt11, r4), LG.distance(pt11, r5)))
end
=======
# Point and Point

# Distance from point to same point
@test GO.distance(pt1, pt1) == LG.distance(pt1, pt1)
# Distance from point to different point
@test GO.distance(pt1, pt2) ≈ GO.distance(pt2, pt1) ≈ LG.distance(pt1, pt2)
# Return types
@test GO.distance(pt1, pt1) isa Float64
@test GO.distance(pt1, pt1, Float32) isa Float32

# Point and Line

#Point on line vertex
@test GO.distance(pt1, l1) ==  GO.distance(l1, pt1) == LG.distance(pt1, l1)
# Point on line edge
@test GO.distance(pt2, l1) ==  GO.distance(l1, pt2) == LG.distance(pt2, l1)
# Point equidistant from both segments
@test GO.distance(pt3, l1) ≈  GO.distance(l1, pt3) ≈ LG.distance(pt3, l1)
# Point closer to one segment than another
@test GO.distance(pt4, l1) ≈  GO.distance(l1, pt4) ≈ LG.distance(pt4, l1)
# Return types
@test GO.distance(pt1, l1) isa Float64
@test GO.distance(pt1, l1, Float32) isa Float32

# Point and Ring

# Point on linear ring
@test GO.distance(pt1, r1) == LG.distance(pt1, r1)
@test GO.distance(pt3, r1) == LG.distance(pt3, r1)
# Point outside of linear ring
@test GO.distance(pt5, r1) ≈ LG.distance(pt5, r1)
# Point inside of hole created by linear ring
@test GO.distance(pt3, r1) ≈ LG.distance(pt3, r1)
@test GO.distance(pt4, r1) ≈ LG.distance(pt4, r1)

# Point and Polygon
# Point on polygon exterior edge
@test GO.distance(pt1, p1) == LG.distance(pt1, p1)
@test GO.signed_distance(pt1, p1) == 0
@test GO.distance(pt2, p1) == LG.distance(pt2, p1)
# Point on polygon hole edge
@test GO.distance(pt4, p1) == LG.distance(pt4, p1)
@test GO.signed_distance(pt4, p1) == 0
@test GO.distance(pt6, p1) == LG.distance(pt6, p1)
# Point inside of polygon
@test GO.distance(pt3, p1) == LG.distance(pt3, p1)
@test GO.signed_distance(pt3, p1) ≈
    -(min(LG.distance(pt3, r2), LG.distance(pt3, r3), LG.distance(pt3, r4)))
@test GO.distance(pt7, p1) == LG.distance(pt7, p1)
@test GO.signed_distance(pt7, p1) ≈
    -(min(LG.distance(pt7, r2), LG.distance(pt7, r3), LG.distance(pt7, r4)))
# Point outside of polygon exterior
@test GO.distance(pt5, p1) ≈ LG.distance(pt5, p1)
@test GO.signed_distance(pt5, p1) ≈ LG.distance(pt5, p1)
# Point inside of polygon hole
@test GO.distance(pt8, p1) ≈ LG.distance(pt8, p1)
@test GO.signed_distance(pt8, p1) ≈ LG.distance(pt8, p1)
@test GO.distance(pt9, p1) ≈ LG.distance(pt9, p1)
# Return types
@test GO.distance(pt1, p1) isa Float64
@test GO.distance(pt1, p1, Float32) isa Float32

# Point and MultiPoint
@test GO.distance(pt4, mpt1) == LG.distance(pt4, mpt1)
@test GO.distance(pt4, mpt1) isa Float64
@test GO.distance(pt4, mpt1, Float32) isa Float32

# Point and MultiPolygon
# Point outside of either polygon
@test GO.distance(pt5, mp1) ≈ LG.distance(pt5, mp1)
@test GO.distance(pt10, mp1) ≈ LG.distance(pt10, mp1)
# Point within one polygon
@test GO.distance(pt3, mp1) == LG.distance(pt3, mp1)
@test GO.signed_distance(pt3, mp1) ≈
    -(min(LG.distance(pt3, r2), LG.distance(pt3, r3), LG.distance(pt3, r4), LG.distance(pt3, r5)))
@test GO.distance(pt11, mp1) == LG.distance(pt11, mp1)
@test GO.signed_distance(pt11, mp1) ≈
    -(min(LG.distance(pt11, r2), LG.distance(pt11, r3), LG.distance(pt11, r4), LG.distance(pt11, r5)))

# Point and Geometry Collection
@test GO.distance(pt1, c1) == LG.distance(pt1, c1)
>>>>>>> ca428c6a
<|MERGE_RESOLUTION|>--- conflicted
+++ resolved
@@ -30,8 +30,7 @@
 
 c1 = LG.GeometryCollection([pt1, r1, p1])
 
-<<<<<<< HEAD
-@test_all_implementations "Where LinearRing exists" (pt1, pt2, pt3, pt4, pt5, r1, r2, r3, r4, r5) [LibGEOS, GeoInterface] begin
+@test_implementations "Where LinearRing exists" (pt1, pt2, pt3, pt4, pt5, r1, r2, r3, r4, r5) [LibGEOS, GeoInterface] begin
     # Point on linear ring
     @test GO.distance(pt1, r1) == LG.distance(pt1, r1)
     @test GO.distance(pt3, r1) == LG.distance(pt3, r1)
@@ -42,11 +41,11 @@
     @test GO.distance(pt4, r1) ≈ LG.distance(pt4, r1)
 end
 
-@test_all_implementations "Where GeometryCollection exists" (pt1, c1) [LibGEOS, ArchGDAL, GeoInterface] begin
+@test_implementations "Where GeometryCollection exists" (pt1, c1) [LibGEOS, ArchGDAL, GeoInterface] begin
     @test GO.distance(pt1, c1) == LG.distance(pt1, c1)
 end
 
-@test_all_implementations (pt1, pt2, pt3, pt4, pt5, pt6, pt7, pt8, pt9, pt10, pt11, mpt1, l1, p1, p2, mp1) begin
+@test_implementations (pt1, pt2, pt3, pt4, pt5, pt6, pt7, pt8, pt9, pt10, pt11, mpt1, l1, p1, p2, mp1) begin
     # Point and Point
     
     # Distance from point to same point
@@ -89,7 +88,7 @@
     @test GO.distance(pt7, p1) == LG.distance(pt7, p1)
     @test GO.signed_distance(pt7, p1) ≈
         -(min(LG.distance(pt7, r2), LG.distance(pt7, r3), LG.distance(pt7, r4)))
-    # Point outside of polyon exterior
+    # Point outside of polygon exterior
     @test GO.distance(pt5, p1) ≈ LG.distance(pt5, p1)
     @test GO.signed_distance(pt5, p1) ≈ LG.distance(pt5, p1)
     # Point inside of polygon hole
@@ -116,87 +115,4 @@
     @test GO.distance(pt11, mp1) == LG.distance(pt11, mp1)
     @test GO.signed_distance(pt11, mp1) ≈
         -(min(LG.distance(pt11, r2), LG.distance(pt11, r3), LG.distance(pt11, r4), LG.distance(pt11, r5)))
-end
-=======
-# Point and Point
-
-# Distance from point to same point
-@test GO.distance(pt1, pt1) == LG.distance(pt1, pt1)
-# Distance from point to different point
-@test GO.distance(pt1, pt2) ≈ GO.distance(pt2, pt1) ≈ LG.distance(pt1, pt2)
-# Return types
-@test GO.distance(pt1, pt1) isa Float64
-@test GO.distance(pt1, pt1, Float32) isa Float32
-
-# Point and Line
-
-#Point on line vertex
-@test GO.distance(pt1, l1) ==  GO.distance(l1, pt1) == LG.distance(pt1, l1)
-# Point on line edge
-@test GO.distance(pt2, l1) ==  GO.distance(l1, pt2) == LG.distance(pt2, l1)
-# Point equidistant from both segments
-@test GO.distance(pt3, l1) ≈  GO.distance(l1, pt3) ≈ LG.distance(pt3, l1)
-# Point closer to one segment than another
-@test GO.distance(pt4, l1) ≈  GO.distance(l1, pt4) ≈ LG.distance(pt4, l1)
-# Return types
-@test GO.distance(pt1, l1) isa Float64
-@test GO.distance(pt1, l1, Float32) isa Float32
-
-# Point and Ring
-
-# Point on linear ring
-@test GO.distance(pt1, r1) == LG.distance(pt1, r1)
-@test GO.distance(pt3, r1) == LG.distance(pt3, r1)
-# Point outside of linear ring
-@test GO.distance(pt5, r1) ≈ LG.distance(pt5, r1)
-# Point inside of hole created by linear ring
-@test GO.distance(pt3, r1) ≈ LG.distance(pt3, r1)
-@test GO.distance(pt4, r1) ≈ LG.distance(pt4, r1)
-
-# Point and Polygon
-# Point on polygon exterior edge
-@test GO.distance(pt1, p1) == LG.distance(pt1, p1)
-@test GO.signed_distance(pt1, p1) == 0
-@test GO.distance(pt2, p1) == LG.distance(pt2, p1)
-# Point on polygon hole edge
-@test GO.distance(pt4, p1) == LG.distance(pt4, p1)
-@test GO.signed_distance(pt4, p1) == 0
-@test GO.distance(pt6, p1) == LG.distance(pt6, p1)
-# Point inside of polygon
-@test GO.distance(pt3, p1) == LG.distance(pt3, p1)
-@test GO.signed_distance(pt3, p1) ≈
-    -(min(LG.distance(pt3, r2), LG.distance(pt3, r3), LG.distance(pt3, r4)))
-@test GO.distance(pt7, p1) == LG.distance(pt7, p1)
-@test GO.signed_distance(pt7, p1) ≈
-    -(min(LG.distance(pt7, r2), LG.distance(pt7, r3), LG.distance(pt7, r4)))
-# Point outside of polygon exterior
-@test GO.distance(pt5, p1) ≈ LG.distance(pt5, p1)
-@test GO.signed_distance(pt5, p1) ≈ LG.distance(pt5, p1)
-# Point inside of polygon hole
-@test GO.distance(pt8, p1) ≈ LG.distance(pt8, p1)
-@test GO.signed_distance(pt8, p1) ≈ LG.distance(pt8, p1)
-@test GO.distance(pt9, p1) ≈ LG.distance(pt9, p1)
-# Return types
-@test GO.distance(pt1, p1) isa Float64
-@test GO.distance(pt1, p1, Float32) isa Float32
-
-# Point and MultiPoint
-@test GO.distance(pt4, mpt1) == LG.distance(pt4, mpt1)
-@test GO.distance(pt4, mpt1) isa Float64
-@test GO.distance(pt4, mpt1, Float32) isa Float32
-
-# Point and MultiPolygon
-# Point outside of either polygon
-@test GO.distance(pt5, mp1) ≈ LG.distance(pt5, mp1)
-@test GO.distance(pt10, mp1) ≈ LG.distance(pt10, mp1)
-# Point within one polygon
-@test GO.distance(pt3, mp1) == LG.distance(pt3, mp1)
-@test GO.signed_distance(pt3, mp1) ≈
-    -(min(LG.distance(pt3, r2), LG.distance(pt3, r3), LG.distance(pt3, r4), LG.distance(pt3, r5)))
-@test GO.distance(pt11, mp1) == LG.distance(pt11, mp1)
-@test GO.signed_distance(pt11, mp1) ≈
-    -(min(LG.distance(pt11, r2), LG.distance(pt11, r3), LG.distance(pt11, r4), LG.distance(pt11, r5)))
-
-# Point and Geometry Collection
-@test GO.distance(pt1, c1) == LG.distance(pt1, c1)
->>>>>>> ca428c6a
+end