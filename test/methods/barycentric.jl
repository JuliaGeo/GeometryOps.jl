<<<<<<< HEAD
import GeoInterface as GI, GeometryOps as GO
using GeometryOps: barycentric_coordinates, MeanValue
=======
using Test
import GeoInterface as GI, GeometryOps as GO, LibGEOS as LG
using GeometryOps, GeoInterface, GeometryBasics
>>>>>>> 152943af

@testset "Mean value coordinates" begin
    t1, p1 = GI.LineString([(0.,0.), (1.,0.), (0.,1.)]), (0.5, 0.5)
    t2, p2 = GI.LineString([(0.,0.), (1.,0.), (0.,1.)]), (1., 1.)
    t3, p3 = GI.LineString(GO.GeometryBasics.Point2d[(0,0), (1,0), (0,1)]), (1., 1.)
    @test_all_implementations "Triangle coordinates" (t1, p1, t2, p2, t3, p3) begin
        # Test that the barycentric coordinates for (0,0), (1,0), (0,1), and (0.5,0.5) are (0.5,0.25,0.25)
        @test all(barycentric_coordinates(MeanValue(), t1, p1) .== (0.5,0.25,0.25))
        # Test that the barycentric coordinates for (0,0), (1,0), (0,1), and (1,1) are (-1,1,1)
        @test all(barycentric_coordinates(MeanValue(), t2, p2) .≈ (-1,1,1))
        # Test that calculations with different number types (in this case Float64) are also accurate
        @test all(barycentric_coordinates(MeanValue(), Point2{Float64}, Point2{Float64}(1,1)) .≈ (-1,1,1))
    end
    @testset "Preserving return type" begin
        @test barycentric_coordinates(MeanValue(), Point2{BigFloat}[(0,0), (1,0), (0,1)], Point2{BigFloat}(1,1)) isa Vector{BigFloat}
        @test barycentric_coordinates(MeanValue(), Point2{BigFloat}[(0,0), (1,0), (0,1)], Point2f(1,1)) isa Vector{BigFloat} # keep the most precise type
        @test barycentric_coordinates(MeanValue(), Point2{Float64}[(0,0), (1,0), (0,1)], Point2{Float64}(1,1)) isa Vector{Float64}
        @test barycentric_coordinates(MeanValue(), Point2{Float32}[(0,0), (1,0), (0,1)], Point2{Float32}(1,1)) isa Vector{Float32}
    end
    @testset "Tests for helper methods" begin
        @testset "`t_value`" begin
            @test GO.t_value(Point2f(0,0), Point2f(1,0), 1, 1) == 0
            @test GO.t_value(Point2f(0, 1), Point2f(1, 0), 1, 2) == -0.5f0
        end
        @testset "`_det`" begin
            @test GO._det((1,0), (0,1)) == 1f0
            @test GO._det(Point2f(1, 2), Point2f(3, 4)) == -2.0f0
        end
    end
end<|MERGE_RESOLUTION|>--- conflicted
+++ resolved
@@ -1,16 +1,12 @@
-<<<<<<< HEAD
-import GeoInterface as GI, GeometryOps as GO
-using GeometryOps: barycentric_coordinates, MeanValue
-=======
 using Test
 import GeoInterface as GI, GeometryOps as GO, LibGEOS as LG
-using GeometryOps, GeoInterface, GeometryBasics
->>>>>>> 152943af
+using GeometryOps, GeoInterface, GeometryBasics, barycentric_coordinates, MeanValue
+
 
 @testset "Mean value coordinates" begin
     t1, p1 = GI.LineString([(0.,0.), (1.,0.), (0.,1.)]), (0.5, 0.5)
     t2, p2 = GI.LineString([(0.,0.), (1.,0.), (0.,1.)]), (1., 1.)
-    t3, p3 = GI.LineString(GO.GeometryBasics.Point2d[(0,0), (1,0), (0,1)]), (1., 1.)
+    t3, p3 = GI.LineString(GeometryBasics.Point2d[(0,0), (1,0), (0,1)]), (1., 1.)
     @test_all_implementations "Triangle coordinates" (t1, p1, t2, p2, t3, p3) begin
         # Test that the barycentric coordinates for (0,0), (1,0), (0,1), and (0.5,0.5) are (0.5,0.25,0.25)
         @test all(barycentric_coordinates(MeanValue(), t1, p1) .== (0.5,0.25,0.25))
